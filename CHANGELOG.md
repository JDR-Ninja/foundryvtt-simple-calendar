--- conflicted
+++ resolved
@@ -1,6 +1,5 @@
 # Change Log
 
-<<<<<<< HEAD
 ## v1.3.0 - Notes
 
 ### Notes
@@ -31,7 +30,7 @@
 
 - Fixed a bug where the [Moerills Expandable Markdown Editor](https://www.foundryvtt-hub.com/package/markdown-editor/) would not load properly when adding/editing notes.
 
-=======
+
 ## v1.2.63 - Year Names, Bug Fixing & Foundry 0.8.6 Support
 
 ### Year Names
@@ -55,7 +54,6 @@
 - Fixed a bug where the Pathfinder 2E Sync option wouldn't stay checked (even though it was checked)
 - Fixed a bug where the year Postfix/Prefix would not include a space between them and the year number.
 - Ensured that Simple Calendar works with Foundry 0.8.6 and Foundry 0.7.10
->>>>>>> 40ab4b17
 
 ## v1.2.55 - Improved PF2E Support, Permissions, Bug Fixes
 
