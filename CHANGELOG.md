--- conflicted
+++ resolved
@@ -1,6 +1,5 @@
 # Change Log
 
-<<<<<<< HEAD
 ## v1.3.0 - Notes
 
 ### Notes
@@ -25,7 +24,13 @@
   
 ### Quality of Life Changes
 
-=======
+- Moved the "Show Clock" configuration setting from the general settings tab to the time settings tab.
+
+### Bug Fixes
+
+- Fixed a bug where the [Moerills Expandable Markdown Editor](https://www.foundryvtt-hub.com/package/markdown-editor/) would not load properly when adding/editing notes.
+
+
 ## v1.2.55 - Improved PF2E Support, Permissions, Bug Fixes
 
 ### Improved Pathfinder 2E Support
@@ -57,18 +62,12 @@
 ### Quality of Life Improvements
 
 - Added a button in the calendar dialogs title bar to switch between compact and full view.
->>>>>>> 238fb8c4
 - Moved the "Show Clock" configuration setting from the general settings tab to the time settings tab.
 
 ### Bug Fixes
 
-<<<<<<< HEAD
-- Fixed a bug where the [Moerills Expandable Markdown Editor](https://www.foundryvtt-hub.com/package/markdown-editor/) would not load properly when adding/editing notes.
-
-=======
 - Fixed a discrepancy with the newest version of about-time (v0.8.3+) that would cause the day set in Simple Calendar to be off in about-time.
   - If you are running about-time version 0.8.3 or later and running into this issue please re-export Simple Calendars settings into about-time.
->>>>>>> 238fb8c4
 
 ## v1.2.47 - New Features, Translations, QoL Improvements & Bug Fixes 
 
