# Change Log

<<<<<<< HEAD
## v1.3.0 - Notes

### Notes

This update is mainly around notes and improving the experience around adding, editing and viewing them. The notable improvements/changes to notes are:

#### Functional Changes

- Notes can now span more than 1 day.
- Notes can now have a start and end time associated with them.
- Added a built-in Date/Time selector. This is a new input type that will show a calendar where you can choose a day, or range of days for the note a well as add a start/end time for the note.
- Notes can now be ordered on a day. By default, notes are ordered by starting time but can be adjusted for a custom order.

#### New Configuration Options

- Added a new setting to allow players to order notes on a day or not.

#### Visual Changes

- Refreshed the look of the note list.
  - Added an indicator to the note list for GMs if the note is visible to the players or not.
  - Added a label to the note list for the time the note takes place at.
  - Added a label to the note list for who wrote the note.
- Changed the dialog's behaviour so that it will attempt to size itself to fit the content of the note appropriately.
  
### Quality of Life Changes


### Bug Fixes

- Fixed a bug where the [Moerills Expandable Markdown Editor](https://www.foundryvtt-hub.com/package/markdown-editor/) would not load properly when adding/editing notes.


## v1.2.71 - API Bug Fixing
=======
## v1.2.85 - New Clock, API Changes and as always more Bug Fixing

### New Clock

The old clock in Simple Calendar was very basic and not very good. I have removed that clock and re-written the entire thing which should provide a much nicer experience.
The clock now functions as follows:

- The time will now update every second for all players.
- Every 10 seconds all players time will sync with the primary GM's time. This is to mitigate any time "wandering" that may happen.
- The time can still be manually updated by those with permission while the clock is running.
- For every second that passes, the time updates by the amount in the configuration setting [Game Seconds Per Real Life Seconds](./docs/Configuration.md#time-settings) under the time seconds.
- If the GM disconnects while the clock is running, when they reconnect all the players clocks will stop running and be updated to the time when the GM disconnected.

It is important to note that while the clock does its best to keep everyone on the same time if a player or GM has a high latency to the server (greater than one to two seconds) then the time may be visually off between the GM and the players. The Primary GM's time is considered correct and all other players will use that time.

### API Changes

- Changed the API showCalendar function to accept an additional parameter compact. Which, if set to true will open the calendar in compact mode.
- Changed the API setDate function so that any time options that were not specified in passed in parameter will default to the current value. Eg If no year is specified the current year will be used.
- Added a new API function, dateToTimestamp. This function will take in a date object and convert it to a timestamp.
- Added a new API function, isPrimaryGM. This function will return if the current user is the primary GM. There is a 5-second delay from when a user joins to when they can be assigned the primary GM, this is to check for other primary GMs before taking over.
- Added a hook that fires when the user is selected as the primary GM.
- Added new API functions, startClock and stopClock. These functions will start/stop the built-in clock. Only the Primary GM can run the clock.

### Bug Fixes

- Fixed a bug when dealing with negative timestamps and negative years.
- Fixed a bug where if the time updated while you were viewing another month, the calendar would update to view the month of the current date.
- Fixed an issue with the API timestampToDate function that didn't account for the PF2E system.
- Fixed an issue with the API timestampPlusInterval function that didn't account for the PF2E system.
- Fixed a bug where occasionally the last day of the month would have a value of -1.

## v1.2.73 - API Bug Fixing

### Bug Fixes
>>>>>>> 6b7d8f4a

- Fixed a bug with the new API timestampPlusInterval function that would incorrectly add a day when it shouldn't.
- Fixed a bug with the new API timestampPlusInterval function where if the time variables added up to be more seconds than in a day, the day would not advance.
- Fixed a bug with the new API timestampToDate function where the day of the week would be incorrectly calculated.
- Changed the API timestampToDate function so that days are also 0 indexed.
- Standardized the naming of the parameters and variables of the different API functions so results can be directly passed from one into another.

### New API

- Added a new API function [chooseRandomDate](./docs/API.md#simplecalendarapichooserandomdatestartdate-enddate) that will choose a random date on the calendar or between a passed in start and end date.

## v1.2.67 - Translations, Macro/API Changes, Bug Fixes

### Macro/API Changes

An API interface to Simple Calendar has been added so that other modules can have an easier time talking to Simple Calendar. These are going to be primarily used by about-time to ensure the syncing of time between them is accurate.

All the existing macro functions have been moved into this new API interface. The existing functions remain with a depreciation warning, and they will be removed in a later update.

Check out the new [API documentation](./docs/API.md) for all the additions and changes.


### Bug Fixes

- Fixed a bug where advancing the calendar by 1 month would reset the dat to the start of the month instead of keeping the day the same between month advancements.

### Translations
  - Updates to the existing translations for Traditional Chinese some new content.
  - The addition of a Spanish translation thanks to areymoreno!

## v1.2.63 - Year Names, Bug Fixing & Foundry 0.8.6 Support

### Year Names

You can now have named years in Simple Calendar! This update adds several options for adding and configuring how named years work.

Setting|Description
-------|-----------
Year Names | This is a list of different names that can be used for the years.
Year Name Behaviour|This drop down is used to determine how the year names are applied to years. The options are:<br/><strong>Default:</strong> The year list starts at the specified starting year and goes down the list for each subsequent year. If the year is past the number of names in the list it will continue to use the last name from the list.<br/><br/><strong>Repeat</strong>: The year list starts at the specified starting year and goes down the list for each subsequent year. When the current year is past the name list length it will start again at the top of the list and repeat it forever.<br/><br/><strong>Random</strong>: For every year a random name from the list will be chosen. The calendar will do its best to keep the same name for a year.
Starting Year For Names | This is the year that the first name in the list of Year Names is associated with.<br/>This option only appears if the Year Name Behaviour setting is set to None or Repeat.

The Dark Sun predefined calendar has been updated to include named years that match the Merchant Calendar for that game system.

### Bug Fixing

- Adjusted the calendar's auto height and width calculations to work better for more systems.
- Added some specific styles to better support the Warhammer Fantasy Roleplay 4th Edition system.
- Updated the styling of the configuration dialog so that it is more consistent across different systems.
- Changed the "Include Intercalary Month In Total Day Count" month setting so that it is hidden under the advanced setting area for months instead of always showing if the "Intercalary Month" setting was checked. It will still only appear if the "Intercalary Month" setting is checked.
- Fixed a bug where the Pathfinder 2E Sync option wouldn't stay checked (even though it was checked)
- Fixed a bug where the year Postfix/Prefix would not include a space between them and the year number.
- Ensured that Simple Calendar works with Foundry 0.8.6 and Foundry 0.7.10

## v1.2.55 - Improved PF2E Support, Permissions, Bug Fixes

### Improved Pathfinder 2E Support

Simple Calendar and Pathfinder 2E's world clock did not play together nicely, this update allows them to be in sync with their times so users don't have to choose between using one or the other.

- Removed the Golarian pre-defined calendar and added 2 new pre-defined Golarian Calendars, one for Pathfinder 1E and one for Pathfinder 2E. This is because of a change in the leap year rules between the two editions. 
- Added a new configuration setting for games running the Pathfinder 2E system, World Clock Sync:
  - This setting will attempt to keep Simple Calendars date and time in sync with the Pathfinder 2E's World Clock.
  - The setting only appears if you are using the Pathfinder 2E system.
  - The Setting is enabled by default.
  - For the Golarion (Absalom Reckoning) Date Theme in PF2E's world clock use Simple Calendars Golarian: Pathfinder 2E predefined calendar.
  - For the Earth (Gregorian) or Unthemed (Gregorian) Date Theme in PF2E's world clock use Simple Calendars Gregorian predefined calendar

### Permissions

This update changes how permissions work within Simple Calendar. There is now a section under the general settings tab called permissions where all user permissions can be adjusted. Permissions are now role based so players in certain foundry roles can be given extra permissions within Simple Calendar.

**Important**: The existing Allow Players to Add Notes setting will be properly converted over to these new permissions.

These are the current available permissions:

Permission|Description
----------|------------
View Calendar | If users in this role can view the calendar interface or not.
Add Notes | If users in these roles are able to add notes to the calendar.
Change Date and Time| If users in these roles are able to change the calendars date and time.

### Quality of Life Improvements

- Added a button in the calendar dialogs title bar to switch between compact and full view.
- Moved the "Show Clock" configuration setting from the general settings tab to the time settings tab.

### Bug Fixes

- Fixed a discrepancy with the newest version of about-time (v0.8.3+) that would cause the day set in Simple Calendar to be off in about-time.
  - If you are running about-time version 0.8.3 or later and running into this issue please re-export Simple Calendars settings into about-time.

## v1.2.47 - New Features, Translations, QoL Improvements & Bug Fixes 

### New Features

- Added the ability to set the "Year Zero" for a calendar. This year is then the reference point for calculating how many days have passed and other similar calculations. It is unlikely this value will need to be changed but adjusting this value can allow Simple Calendar to work better with other modules.
- Added the ability to specify the day of the week a month will start on. This will make that month always start on that day of the week regardless of other months. Useful for fixe day calendars with months who's days don't fall evenly into full weeks.
- Added a default calendar for Dark Sun. Note the eras and year names are not currently populating this will be added in a future release.

### Quality of Live Improvements

- Ensured that Simple Calendar works in Foundry version 0.8.3
- Moved the Note settings to its own tab in the configuration dialog.
- Updated the season and moon color selector to use an actual color selector instead of just text.

### Bug Fixes

- Fixed a bug where the day of the "Starting Week Day" setting would be off by 1 day.
- Fixed some styling issues with the configuration dialog.

### Translations

I am happy to say that Simple Calendar has been translated into Traditional Chinese by [benwater12](https://github.com/benwater12)

## v1.2.38 - Quality of Life Improvements and Bug Fixes

### Quality of Live Improvements
- Changed the tooltip for days with notes. If the day has 1 or 2 notes the tool tip will now show the title of the notes on that day instead of just the count. If there are 3 or more notes the tool tip will just show the number of notes on that day (like it does now).

### Bug Fixes

- Fixed an issue where about-time would be off by a day or more when changing the date in Simple Calendar.<br/>**IMPORTANT**: If you were impacted by this please follow these steps:
  - Open the Simple Calendar configuration and click the save configuration button (This will fix part of the issue within Simple Calendar).
  - Open the Simple Calendar configuration and under the General Settings tab click the "Export Into About-Time" button (This will update about-time with the fix).
  - Change the day in Simple Calendar, move a day forward or backward. This will re-sync both modules.
- Fixed an issue where Intercalary Days could not be set as the start of seasons or used for the moon's reference month.

## v1.2.35 - Bug Fix

- Fixed a bug where users were unable to set the custom leap year value.

## v1.2.34 - Bug Fixing

- Fixed a bug where removing all phases from a moon would cause the calendar to no longer open.
- Fixed an issue where the compact view clock would show when the show clock setting was unchecked. 
- Fixed an issue where GM date and time controls would show when they.
- Fixed an issue when time was advanced by other means (combat tracker or third party module) on maps with intercalary days. Simple Calendar would calculate the new date incorrectly.

## v1.2.30 - Compact View, Bug Fixes, QoL Improvements & Translations

### Compact View

I have added a compact view for the calendar that only shows the current day and relevant information for that day. Switching between the full  and compact views is done by double-clicking on the dialog's header.

![Compact View](https://raw.githubusercontent.com/vigoren/foundryvtt-simple-calendar/main/docs/images/compact-view.gif)

### Quality of Life Improvements

- Updated the Simple Calendar clock so that it only checks for active combats on the currently active scene instead of all scenes. It was confusing when the clock would not start because of a combat in a non-active scene.
- The Date and Time GM controls are feeling clunky and not intuitive, so I have changed them up in the following ways:
  - Changed the Date Controls so that when a day/month/year is moved forward or backward that change is propagated out to the players immediately. This removed the need to click the "Set Current Date" button after setting the date.
  - Changed the Time Controls so that when a second/minute/hour is incremented or decremented the change is propagated out to the players immediately. This removes the need to click the "Set Current Date" button after setting the time.
  - The "Set Current Date" button now appears after a day has been selected. Clicking the button will set the current date to the selected date.
    - If the selected day is not current visible, such as changing the visible month after selecting a day, and the "Set Current Date" button is clicked a dialog will appear to confirm changing the date to the day that is not visible.

### Bug Fixes

- Fixed an issue where when updating the time the new value would get saved twice.
- Fixed a rare issue where when there was more than 1 GM in a game, initial loading could result in an unwanted time change.
- Fixed an issue where clicking on a days note indicator, or a moon phase icon would not select the day and throw an error.
- Fixed an issue with the moon phase icons where the first and last quarter icons were switched.

### Translations

I am happy to say that Simple Calendar has been translated into German by [MasterZelgadis](https://github.com/MasterZelgadis)

## v1.2.20 - Macros, Hooks, Bug Fixes and QoL Improvements

### Macros

- Added a new macro for setting a specific date/time for the calendar, check out the [documentation](./docs/Macros.md#set-date-and-time) for how to use it.
- Added a new macro for changing the current date/time by a passed in amount. Check out the [documentation](./docs/Macros.md#change-date-time) for how to use it.


### Hooks

Simple Calendar will now emit certain hooks that other modules/code can listen for.

- Added a hook that is fired every time the current date is changed and contains the information for the new date. Check out the [documentation](./docs/Hooks.md#datetime-change) for more details.

### Quality of Life Improvements

- Cleaned up the styling of the calendar dialog. The calendar will now consistently open so that the calendar, date controls (if gm) and 2 rows of notes will be visible.
- Resizing of the calendar dialog will now reset when you close and re-open the dialog.
- Added the Traveller - Imperial Calendar as a predefined calendar.
- Added a new section in month configuration called Advanced. Clicking on a months "Show Advanced" link will show the advanced options' area. This area will contain things that are probably not relevant to most calendars.
- Added a new option to months advanced settings to offset the day numbers by an amount. This is to accommodate instances where a month may start on day 2. The best example is the Traveller calendar where days are numbered by what day of the year they are rather than which day of the month they are.
- For calendars that have months with many days (example the traveller calendar) the calendar now has a maximum height of 500px. The list of days will become scrollable. For Current days or selected days the calendar will attempt to keep them in view when it makes sense (selecting a new day).
- Added the ability to specify the starting day of the week for the first day of year 0. This helps align your calendar with official calendars.
- Updated the pre-defined calendars to have their starting day of the week set so that they match with official calendars.
- There was no way to unselect a day so now if a selected day is clicked again it will become unselected.

### Bug Fixes

- Fixed a bug for games with multiple GMs. In some instances both GMs would get assigned as the primary GM and process changes, instead of only 1 processing the changes. This sometimes resulted in incorrect dates being set.
- Fixed an issue with the Exandrian pre defined calendar where I missed an entire weekday, big oops.


### Foundry 0.8.1

I have made a couple of small changes to Simple Calendar that allows it to work properly with Foundry version 0.8.1.

That version of Foundry is still in alpha, so I do warn against updating your main games to that Foundry version yet. This step in testing will hopefully allow a very seamless transition into 0.8.x when it is released for everyone.


## v1.2.5 - Bug Fixes and QoL Improvements

### Quality of Life Improvements

- Adjusted the styling around the calendar configuration tabs. The tab titles shouldn't break into multiple lines unless the config window is shrunk and if they do break into multiple lines it should look cleaner.
- Adjusted the starting height of the calendar to have more space for the events list.
- Updated adding/editing a note so that the text editor does not need to be saved before saving the note. When saving the note any content entered will be saved.
- Updated the weekday headings so that the first 2 characters of the weekday name are shown. This will help distinguish between days of the week that start with the same character.

### Bug Fixes

- Fixed a bug where in some instances importing data from Calendar/Weather into Simple Calendar would incorrectly save numerical data as strings causing Simple Calendar to not open.

## v1.2.0 - Time, Other Modules, Seasons, Moons and Notes

This update was a long time coming so apologies for making you wait for it. This update with most of the currently requested changes to Simple Calendar

### Time

Simple Calendar now supports time of day! What this means is that Simple Calendar can now be tied into FoundryVTTs game world time. This allows any other module that ties into the game world time to be updated whe Simple Calendar updates or update Simple Calendar when they change the game world time.

There are 4 different options on how to tie into the game world time to achieve the exact level of interaction you want for your world. They are:

Option|Description|Update Game World Time|When Game World Time is Updated
--------|--------------------|-------------------------------------------------|----------------------------------------------------------
None (default)|Simple Calendar does not interact with the game world time at all. This setting is ideal if you want to keep Simple Calendar isolated from other modules.|Does not update the game world time|Simple Calendar is not updated when the game world time is updated by something else.
Self|Treats Simple Calendar as the authority source for the game world time. This setting is ideal when you want Simple Calendar to be in control of the games time and don't want other modules updating Simple Calendar|Updates the game world time to match what is in Simple Calendar.|Combat round changes will update Simple Calendars time. Simple Calendar will ignore updates from all others modules.
Third Party Module|This will instruct Simple Calendar to just display the Time in the game world time. All date changing controls are disabled and the changing of time relies 100% on another module. This setting is ideal if you are just want to use Simple Calenar to display the date in calendar form and/or take advantage of the notes.|Does not update the game world time.|Updates it's display everytime the game world time is changed, following what the other modules say the time is.
Mixed|This option is a blend of the self and third party options. Simple calendar can change the game world time and and changes made by other modules are reflected in Simple Calendar. This setting is ideal if you want to use Simple Calendar and another module to change the game time.|Will update the game world time|Will update it's own time based on changes to the game world time, following what other modules say the time is.

You can check out the [configuration](./docs/Configuration.md#game-world-time-integration) section for more details.

#### Simple Calendar Clock

There is now a time of day clock that displays below the calendar to show the current time of the current day.
The GM can manually control this clock if they wish, or they can start the clock and have it update as real time passes.
The clock does also update as combat rounds pass. For more details on the clock check out [here](./docs/UsingTheCalendar.md#simple-calendars-clock).

#### Configuration

You can configure the calendar with how many hours in a day, minutes in an hour and seconds in a minute.

You can also set the ratio of game time to real world seconds. This is used when the built-in clock is running and needs to update the game time as real world seconds pass. This ratio can be a decimal.
A ratio of 1 would mean for every second that passes in the real world 1 second passes in game time, a ratio of 2 would mean for every second of real world time 2 seconds pass in game.

### Other Modules

Simple Calendar also now interfaces with other modules. These modules can be used to adjust the game world time and have those changes reflected in Simple Calendar.

For two of the more common modules Simple Calendar can also import their settings into Simple Calendar or export Simple Calendars settings into those modules. The two modules that support this are about-time and Calendar/Weather. Check out this [documentation](./docs/Configuration.md#third-party-module-importexport) for more details on how it all works.


### Seasons

Simple Calendar now supports seasons. Any number of seasons can be added to a calendar, and you are able to specify the following options for each season:

Setting | Description
--------|------------
Season Name | Specify a custom name of the season.
Starting Month | From a drop down choose which month this season starts in. This drop down is populated based on the custom months that have been set up.
Starting Day | From a drop down choose which day of the the starting month this season begins on. This drop down is populated with a list of days based on the staring month selected.
Color | Seasons can be assigned a color, this color is used as the background color for the calendar display when it is the current season. There is a list of predefined colors that work well for standard season and the option to enter a custom color.
Custom Color | If the color option is set to Custom Color an option will appear where you can enter a custom Hex representation of a color to use for the seasons color.

The calendar display has also been updated so that right below the month and year the name of the current season will be displayed.

The background color of the calendar is also set based on the current season and its color settings.

I think this gives the best approach for defining seasons and allowing customization in how they look.

### Moons

Simple Calendar now supports the addition of moons. Any number of moons can be added to a calendar, and they can be customized to meet your needs.
For details on how to add and customize a moon please check out the [configuration documentation](./docs/Configuration.md#moon-settings).

The calendar now also displays the important (single day) moon phases on the calendar as well as the moon phase for the current day and selected day.

The predefined calendars have been updated to set up their moon(s) for the calendar.

### Notes

A configuration option has been added to allow players to add their own notes to the Calendar. If enabled they will see the "Add New Note" button on the main calendar display.

**Important**: For a user to add their own note a GM must also be logged in at the same time, a warning is displayed if a user attempts to add a note when not GM is logged in.

### Documentation

I did a complete re-organization/clean up of all the documentation around Simple Calendar. I also added in links within the Simple Calendar configuration window to this documentation. I hope this will help make configuration and use of the tool easier for all.


## v1.1.8 - Bug Fixes

- Fixed a rare bug where the day of the week a month starts on would be incorrect.
- Fixed an issue with the Harptos calendar preset where the wrong month was getting set as intercalary (oops)

## v1.1.6 - Bug Fixes & QoL Improvements

### Bug Fixes
- Fixed an issue when editing an existing note and being unable to change when it repeats.
- When Adding a new note or editing an existing note, the title field is now the initial field in focus instead of the details section.
- The default title for new notes is now empty instead of "New Note".
- Moved the "Note Default Player Visibility" setting to be under the Calendars General Settings instead of module settings under the game.
- Cleaned up the Calendar styling.
- Misc improvements to back end code.

### QoL Improvements

#### Macro Support

A function has been added to allow users to make macros that open the calendar. 

This function can be accessed by using a script macro and running this command:

```javascript
SimpleCalendar.show();
```
**Important**: If this macro is intended to be useable by players don't forget to configure the Macros permissions for all players. It will need to be set to at least the "Limited", permission level.

The show function can take 3 parameters to set the year, month and day that the calendar opens up to.

Parameter|Type|Default|Details
---------|----|-------|-------
Year | number or null | null | The year to open the calendar too. If null is passed in it will open the calendar to the year the user last viewed
Month | number or null | null | The month to open the calendar too.<br/>This month is expected to start at 0, or be the index of the month to show. This way intercalary months can be easily chosen by using their index as they don't have a month number.<br/>-1 can be passed in to view the last month of the year.<br/>If null is passed in the calendar will open to the month the user last viewed.
Day | number or null | null | The day of the month to select.<br/>The day is expected to start at 1.<br/>-1 can be passed in to select the last day of the month.<br/>If null is passed in the selected day will be the last day the user selected, if any.

##### Examples
All these examples assume we are using a standard Gregorian calendar.

Open the calendar to August 2003
```javascript
SimpleCalendar.show(2003, 7);
```

Open the calendar to December 1999 and select the 25th day
```javascript
SimpleCalendar.show(1999, 11, 25);
```

## v1.1.0 - Reoccurring Notes, Leap Years, Intercalary Months and Bug Fixes

### Reoccurring Notes
This update adds the ability to have notes that repeat at certain intervals. When creating or editing a note the GM will be able to pick from these options for how often the note repeats:

- Never: This is the default option, this note will not repeat.
- Weekly: The note will repeat every week on the same day of the week.
- Monthly: The note will repeat every month on the same day of the month. **Important**: If the note is on a day of the month that not all months have (example: the 31st) then the note will not appear on months that don't have that day.
- Yearly: The note will repeat every year on the same month and day.

When viewing a note that is repeating there will be a message on the top right of the note indicating that this is a repeating note and how often it repeats.

### Leap Years

The calendar configuration dialog now has a section for configuration of leap years. There are several new options that should make setting up your own leap years easy.

- Leap Year Rule: This setting lets you define the rules you want around leap years. The options are:
    - None: The calendar contains no leap years
    - Gregorian: The calendars leap year rules are like the standard calendar (Every year that is exactly divisible by four is a leap year, except for years that are exactly divisible by 100, but these years are leap years if they are exactly divisible by 400)
    - Custom: Allows you to specify n interval in years for when a leap year happens.
- When Leap Years Happen: **This only appears if the custom rule is selected**. The number of years when a leap year occurs. Example a value of 5 would mean every 5th year is a leap year.
- Months List: A list of months will appear if you have the Gregorian or Custom rule selected. This list will show each month, and a textbox where you can change the number of days the corresponding month has during a leap year.

### Intercalary Months

When configuring the calendars months there is now an option to specify if a month is to be considered intercalary or not.
An intercalary month is one that does not follow the standard month numbering and is skipped. Example: If we were to add an intercalary month between January and February, January would still be considered the first month and February would be considered the second month. The new month does not get a number.

Intercalary months also do not count towards the years total days nor do they affect the day of the week subsequent months start on.

When you select a month to be intercalary, there is the option to include these days as part of the years total days and have its days afect the day of the week subsequent months start on. The month though still is not numbered.

### Bug Fixes and QoL improvements

This update also includes the following bug fixes and quality of life improvements:

- Added a new setting that will hide the day of week letter at the top of the calendar.
- Added a new module setting Note Default Player Visibility. This allows the GM to set for new notes, if by default the player visibility option is checked or not.
- Updated the note indicator that shows days with notes. The indicator is now a reddish circle that contains the number of notes on that day.
- The note dialog now opens at a consistent width so very long content will no longer stretch the dialog across the screen.
- Notes should be more consistent at saving with no details entered.
- Improved the layout of the calendar configuration dialog.
  Added some predefined calendars that a GM can choose to use. These replace the existing calendar configuration with a new one to match the world.
- Various improvements to the backend code.

## v1.0.3 - Bug Fixes

Fixed issues around viewing notes in years that were not the current year.

- Fixed an issue where clicking on a day in a year that was not in the current year, and the day would not get properly selected.
- Fixed an issue where changing years would not show notes in different years.
- Fixed an issue where clicking the today button would not take you to the correct day if you were viewing a different year.

## v1.0.0 - Initial Release

The initial public release of the simple calendar.

Set up your game worlds own calendar by configuring:

- The current year and any prefix or postfix on the year.
- The number of months in a year.
- The names of each month.
- The number of days in each month.
- The number  of days in a week and the name of each weekday.

As the GM you will also be able to change the current day in your game and add notes to days. Notes can be events or reminders and can be visible to players or just the GM.

The players are presented with a familiar calendar interface for switching between months and selecting days to see any notes on those days.<|MERGE_RESOLUTION|>--- conflicted
+++ resolved
@@ -1,6 +1,5 @@
 # Change Log
 
-<<<<<<< HEAD
 ## v1.3.0 - Notes
 
 ### Notes
@@ -34,8 +33,6 @@
 - Fixed a bug where the [Moerills Expandable Markdown Editor](https://www.foundryvtt-hub.com/package/markdown-editor/) would not load properly when adding/editing notes.
 
 
-## v1.2.71 - API Bug Fixing
-=======
 ## v1.2.85 - New Clock, API Changes and as always more Bug Fixing
 
 ### New Clock
@@ -71,7 +68,6 @@
 ## v1.2.73 - API Bug Fixing
 
 ### Bug Fixes
->>>>>>> 6b7d8f4a
 
 - Fixed a bug with the new API timestampPlusInterval function that would incorrectly add a day when it shouldn't.
 - Fixed a bug with the new API timestampPlusInterval function where if the time variables added up to be more seconds than in a day, the day would not advance.
