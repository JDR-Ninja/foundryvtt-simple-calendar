--- conflicted
+++ resolved
@@ -1,6 +1,5 @@
 # Change Log
 
-<<<<<<< HEAD
 ## v1.3.0 - Note Improvements
 
 ### Notes
@@ -32,14 +31,10 @@
 - Changed the default "Show Clock" option so that new installs will show the clock right away. The clock can still be disabled by unchecking that option.
 
 ### API Changes
-=======
-## v1.2.113 - API Changes
->>>>>>> f876505e
 
 - Updated the timestampToDate function's return values. The result now contains a display object that contains all the different display strings for the passed in timestamp.
 - Fixed a bug with the timestampToDate function where months with day offsets would return the incorrect day of the week for days in that month.
 - Fixed a bug with the timestampToDate function where the "showWeekdayHeadings" property would be incorrectly set.
-<<<<<<< HEAD
 - Added a function `SimpleCalendar.api.getCurrentSeason()` that returns details about the season for the current date.
 - Added a function `SimpleCalendar.api.getAllSeasons()` that returns details for every configured season in Simple Calendar.
 
@@ -47,11 +42,15 @@
 
 - Fixed a bug where the [Moerills Expandable Markdown Editor](https://www.foundryvtt-hub.com/package/markdown-editor/) would not load properly when adding/editing notes.
 
-=======
+
+## v1.2.113 - API Changes
+
+- Updated the timestampToDate function's return values. The result now contains a display object that contains all the different display strings for the passed in timestamp.
+- Fixed a bug with the timestampToDate function where months with day offsets would return the incorrect day of the week for days in that month.
+- Fixed a bug with the timestampToDate function where the "showWeekdayHeadings" property would be incorrectly set.
 - Added a function SimpleCalendar.api.getCurrentSeason() that returns details about the season for the current date.
 - Added a function SimpleCalendar.api.getAllSeasons() that returns details for every configured season in Simple Calendar.
 - Fixed a bug when importing from Calendar/weather where the hours per day would end up being undefined.
->>>>>>> f876505e
 
 ## v1.2.107 - Calendar Configuration Import/Export, API Changes, Bug Fixes
 
