--- conflicted
+++ resolved
@@ -14,24 +14,15 @@
 
 Calendar|Description|Initial Date
 --------|-----------|-------------
-<<<<<<< HEAD
-Gregorian|This the standard real life calendar|The current date will be used.
-Dark Sun| This is the calendar from the Sark Sun setting for Dungeons and Dragons | Scorch 1, 1
-=======
 Gregorian|This the standard real life calendar|The current date will be used
 Dark Sun |This is the calendar from the Sark Sun setting for Dungeons and Dragons|Scorch 1,1
->>>>>>> 238fb8c4
 Eberron| This is the calendar from the Eberron setting for Dungeons and Dragons | Zarantyr 1, 998 YK
 Exandrian |This is the calendar from the Exandria setting for Dungeons and Dragons | Horisal 1, 812 P.D.
 Golarian: Pathfinder 1E | This is the calendar from the Pathfinder 1E game | Abadius 1, 4710 AR
 Golarian: Pathfinder 2E | This is the calendar from the Pathfinder 2E game | Abadius 1, 4710 AR
 Greyhawk | This is the calendar from the Greyhawk setting for Dungeons and Dragons | Needfest 1, 591 cy
 Harptos | This is the calendar used across Faerun in the Forgotten Realms | Hammer 1, 1495 DR
-<<<<<<< HEAD
-Traveller: Imperial Calendar | This is the Imperial calendar used for the Traveller game system | 1, 1000
-=======
 Traveller: Imperial Calendar|This is the Imperial calendar used for the Traveller game system|1, 1000
->>>>>>> 238fb8c4
 Warhammer | This is the calendar used by the Imperium in the Fantasy Warhammer game | Hexenstag 1, 2522
 
 All of these calendars can be further customized after they are loaded. They are here to provide a simple starting point for your game.
@@ -49,8 +40,6 @@
 
 The most common interaction with another module is likely to be with Calendar/Weather. For this module I recommend using the "Self" or "Mixed" setting. With self weather effects will still trigger from Calendar/Weather as you advance time in Simple Calendar. Only use mixed if you also want to be able to use the Calendar/Weather controls to advance time to certain points (like dawn or dusk).
 
-<<<<<<< HEAD
-=======
 ### Pathfinder 2E: World Clock Sync
 For games running the Pathfinder 2E system, this setting will attempt to keep Simple Calendars date and time in sync with the Pathfinder 2E's World Clock.
 - The setting only appears if you are using the Pathfinder 2E system.
@@ -68,7 +57,6 @@
 Add Notes | If users in these roles are able to add notes to the calendar.|Player, Trusted Player, Assistant GM
 Change Date and Time| If users in these roles are able to change the calendars date and time.|Player, Trusted Player, Assistant GM
 
->>>>>>> 238fb8c4
 ### Third Party Module Import/Export
 
 If you have certain other modules installed and active in your game, options will appear here to either import their settings into Simple Calendar or to export Simple Calendars settings into that module.
@@ -101,12 +89,8 @@
 Setting | Description
 -------- | ----------
 Note Default Player Visibility | For new notes, if by default the player visibility option is checked or not.
-<<<<<<< HEAD
 Players Can Add Notes | If checked players will be allowed to add their own notes to the calendar.
 Players Can Re-Order Notes | If checked players will be allowed to re-order the notes on a day.
-=======
-
->>>>>>> 238fb8c4
 
 
 ## Year Settings
@@ -210,14 +194,6 @@
 Show Clock | This setting is used to show the time clock below the calendar or to hide it. Not all games care about keeping track of the specific time of day so this is a great option to disable that part. Hiding the clock also hides the controls for changing hours, minutes, seconds.
 Game Seconds Per Real Life Seconds | This is used to determine how quickly game time advances when running the Simple Calendar clock. With a value of 1, for every real life seconds 1 second passes in the game. With a value of 2 for every 1 real life seconds 2 seconds pass in game. This does support decimals for more specific control.
 
-### Clock Settings
-
-Settings specific to the clock portion of the calendar.
-
-Setting | Description
--------- | ----------
-Show Clock | 	This setting is used to show the time clock below the calendar or to hide it. Not all games care about keeping track of the specific time of day so this is a great option to disable that part. Hiding the clock also hides the controls for changing hours, minutes, seconds.
-Game Seconds Per Real Life Seconds | This is used to determine how quickly game time advances when running the Simple Calendar clock. With a value of 1, for every real life seconds 1 second passes in the game. With a value of 2 for every 1 real life seconds 2 seconds pass in game. This does support decimals for more specific control.
 
 ## Moon Settings
 
