--- conflicted
+++ resolved
@@ -1,11 +1,7 @@
 {
   "name": "foundryvtt-simple-calendar",
   "description": "A simple calendar module for keeping track of game days and events.",
-<<<<<<< HEAD
   "version": "1.3.0",
-=======
-  "version": "1.2.107",
->>>>>>> 8f84e13e
   "author": "Dean Vigoren (vigorator)",
   "keywords": [
     "foundryvtt",
