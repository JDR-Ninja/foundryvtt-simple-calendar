--- conflicted
+++ resolved
@@ -102,22 +102,14 @@
             display: {
                 day: '',
                 daySuffix: '',
-<<<<<<< HEAD
-                weekDay: '',
-=======
                 weekday: '',
->>>>>>> f876505e
                 monthName: '',
                 month: '',
                 year: '',
                 yearName: '',
                 yearPrefix: '',
-<<<<<<< HEAD
-                yearPostfix: ''
-=======
                 yearPostfix: '',
                 time: ''
->>>>>>> f876505e
             }
         };
         if(SimpleCalendar.instance && SimpleCalendar.instance.currentYear){
@@ -158,16 +150,10 @@
             result.display.yearPostfix = SimpleCalendar.instance.currentYear.postfix;
             result.display.month = month.numericRepresentation.toString();
             result.display.monthName = month.name;
-<<<<<<< HEAD
-            result.display.weekDay = SimpleCalendar.instance.currentYear.weekdays[result.dayOfTheWeek].name;
-            result.display.day = day.numericRepresentation.toString();
-            result.display.daySuffix = Utilities.ordinalSuffix(day.numericRepresentation);
-=======
             result.display.weekday = SimpleCalendar.instance.currentYear.weekdays[result.dayOfTheWeek].name;
             result.display.day = day.numericRepresentation.toString();
             result.display.daySuffix = Utilities.ordinalSuffix(day.numericRepresentation);
             result.display.time = SimpleCalendar.instance.currentYear.time.toString();
->>>>>>> f876505e
         }
         return result;
     }
