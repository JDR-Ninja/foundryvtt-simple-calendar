/**
 * @jest-environment jsdom
 */
import "../../__mocks__/game";
import "../../__mocks__/form-application";
import "../../__mocks__/application";
import "../../__mocks__/handlebars";
import "../../__mocks__/event";
import "../../__mocks__/crypto";
import "../../__mocks__/dialog";


import SimpleCalendar from "./simple-calendar";
import Year from "./year";
import Month from "./month";
import {Note} from "./note";
import {GameWorldTimeIntegrations, SettingNames, SocketTypes} from "../constants";
import {SimpleCalendarSocket} from "../interfaces";
import {SimpleCalendarConfiguration} from "./simple-calendar-configuration";
import {Weekday} from "./weekday";
import Mock = jest.Mock;
import SpyInstance = jest.SpyInstance;

jest.mock('./importer');

describe('Simple Calendar Class Tests', () => {
    let y: Year;
    let renderSpy: SpyInstance;

    beforeEach(()=>{
        //Spy on console.error calls
        jest.spyOn(console, 'error').mockImplementation();
        //Set up a new Simple Calendar instance
        SimpleCalendar.instance = new SimpleCalendar();

        //Spy on the inherited render function of the new instance
        renderSpy = jest.spyOn(SimpleCalendar.instance, 'render');

        //Clear all mock calls
        (<Mock>console.error).mockClear();
        renderSpy.mockClear();
        (<Mock>game.settings.get).mockClear();
        (<Mock>game.settings.set).mockClear();
        (<Mock>game.socket.emit).mockClear();
        //@ts-ignore
        (<Mock>ui.notifications.warn).mockClear();

        y = new Year(0);
        y.months.push(new Month('M', 1, 0, 5));
        y.months.push(new Month('T', 2, 0, 15));

        y.selectedYear = 0;
        y.visibleYear = 0;
        y.months[0].current = true;
        y.months[0].selected = true;
        y.months[0].visible = true;
        y.months[0].days[0].current = true;
        y.months[0].days[0].selected = true;
    });

    test('Properties', () => {
        expect(Object.keys(SimpleCalendar.instance).length).toBe(11); //Make sure no new properties have been added
    });

    test('Default Options', () => {
        const spy = jest.spyOn(Application, 'defaultOptions', 'get');
        const opts = SimpleCalendar.defaultOptions;
        expect(Object.keys(opts).length).toBe(4); //Make sure no new properties have been added
        expect(opts.template).toBe('modules/foundryvtt-simple-calendar/templates/calendar.html');
        expect(opts.title).toBe('FSC.Title');
        expect(opts.classes).toStrictEqual(["simple-calendar"]);
        expect(opts.resizable).toBe(true);
        expect(spy).toHaveBeenCalled()
    });

    test('Init', async () => {
        expect(SimpleCalendar.instance.currentYear).toBeNull();
        await SimpleCalendar.instance.init();
        expect(Handlebars.registerHelper).toHaveBeenCalledTimes(3);
        expect(game.settings.register).toHaveBeenCalledTimes(12);
        expect(game.settings.get).toHaveBeenCalledTimes(11);
        expect(SimpleCalendar.instance.currentYear?.numericRepresentation).toBe(0);
        expect(SimpleCalendar.instance.currentYear?.months.length).toBe(1);
        expect(SimpleCalendar.instance.currentYear?.months[0].days.length).toBe(2);
        expect(SimpleCalendar.instance.currentYear?.getMonth()?.numericRepresentation).toBe(1);
        expect(SimpleCalendar.instance.currentYear?.getMonth()?.getDay()?.numericRepresentation).toBe(2);

        //Testing the functions within the handlebar helpers
        // @ts-ignore
        game.user.isGM = true;
        await SimpleCalendar.instance.init();
        expect(Handlebars.registerHelper).toHaveBeenCalledTimes(6);
        // @ts-ignore
        //expect(SimpleCalendar.instance.primaryCheckTimeout).toBeDefined();
        //expect(game.socket.emit).toHaveBeenCalledTimes(2);
        // @ts-ignore
        game.user.isGM = false;
    });

    test('Initialize Sockets', () => {
        SimpleCalendar.instance.initializeSockets();
        // @ts-ignore
        expect(SimpleCalendar.instance.primaryCheckTimeout).toBeUndefined();
        expect(game.socket.emit).toHaveBeenCalledTimes(0);
        // @ts-ignore
        game.user.isGM = true;
        SimpleCalendar.instance.currentYear = y;
        SimpleCalendar.instance.initializeSockets();
        // @ts-ignore
        expect(SimpleCalendar.instance.primaryCheckTimeout).toBeDefined();
        expect(game.socket.emit).toHaveBeenCalledTimes(2);
        // @ts-ignore
        game.user.isGM = false;
    });

    test('Primary Check Timeout Call', () => {
        SimpleCalendar.instance.primaryCheckTimeoutCall();
        expect(SimpleCalendar.instance.primary).toBe(true);
        expect(game.socket.emit).toHaveBeenCalledTimes(1);
    })

    test('Process Socket', async () => {
        const d: SimpleCalendarSocket.Data = {
            type: SocketTypes.time,
            data: {
                clockClass: ''
            }
        };
        await SimpleCalendar.instance.processSocket(d);
        expect(renderSpy).toHaveBeenCalledTimes(1);

        d.type = SocketTypes.journal;
        d.data = {notes: []};
        await SimpleCalendar.instance.processSocket(d);
        expect(renderSpy).toHaveBeenCalledTimes(1);

        // @ts-ignore
        game.user.isGM = true;
        SimpleCalendar.instance.primary = true;
        await SimpleCalendar.instance.processSocket(d);
        expect(renderSpy).toHaveBeenCalledTimes(1);

        d.type = SocketTypes.primary;
        d.data = {
            primaryCheck: true
        };
        await SimpleCalendar.instance.processSocket(d);
        expect(renderSpy).toHaveBeenCalledTimes(1);
        expect(game.socket.emit).toHaveBeenCalledTimes(1);
        d.data = {
            amPrimary: true
        };
        await SimpleCalendar.instance.processSocket(d);
        expect(SimpleCalendar.instance.primary).toBe(false);
        d.data = {
            amPrimary: false
        };
        SimpleCalendar.instance.primary = true;
        await SimpleCalendar.instance.processSocket(d);
        expect(SimpleCalendar.instance.primary).toBe(true);

        d.data = {};
        await SimpleCalendar.instance.processSocket(d);
        expect(SimpleCalendar.instance.primary).toBe(true);

        // @ts-ignore
        game.user.isGM = false;
        await SimpleCalendar.instance.processSocket(d);
        expect(SimpleCalendar.instance.primary).toBe(true);


        d.type = SocketTypes.dateTime;
        // @ts-ignore
        game.user.isGM = false;
        SimpleCalendar.instance.primary = false;
        await SimpleCalendar.instance.processSocket(d);

        // @ts-ignore
        game.user.isGM = true;
        SimpleCalendar.instance.primary = true;
        SimpleCalendar.instance.currentYear = y;
        await SimpleCalendar.instance.processSocket(d);



        d.data = {
            dataType: ' asd',
            isNext: true,
            amount: 0,
            unit: ''
        };
        await SimpleCalendar.instance.processSocket(d);

        d.data.dataType = 'year';
        await SimpleCalendar.instance.processSocket(d);
        d.data.isNext = false;
        await SimpleCalendar.instance.processSocket(d);
        d.data.dataType = 'month';
        await SimpleCalendar.instance.processSocket(d);
        d.data.isNext = true;
        await SimpleCalendar.instance.processSocket(d);
        d.data.dataType = 'day';
        await SimpleCalendar.instance.processSocket(d);
        d.data.isNext = false;
        await SimpleCalendar.instance.processSocket(d);
        d.data.dataType = 'time';
        d.data.amount = NaN;
        await SimpleCalendar.instance.processSocket(d);
        d.data.amount = 1;
        await SimpleCalendar.instance.processSocket(d);

        d.type = SocketTypes.date;
        // @ts-ignore
        game.user.isGM = false;
        SimpleCalendar.instance.primary = false;
        await SimpleCalendar.instance.processSocket(d);
        // @ts-ignore
        game.user.isGM = true;
        SimpleCalendar.instance.primary = true;
        SimpleCalendar.instance.currentYear = y;
        await SimpleCalendar.instance.processSocket(d);

        d.data = {
            year: 1,
            month: 1,
            day: 0
        };
        await SimpleCalendar.instance.processSocket(d);

        d.data.day = 1;
        await SimpleCalendar.instance.processSocket(d);

        // @ts-ignore
        game.user.isGM = false;
        //@ts-ignore
        d.type = 'asd';
        await SimpleCalendar.instance.processSocket(d);
        expect(renderSpy).toHaveBeenCalledTimes(1);
    });

    test('Get Data', async () => {
        let data = await SimpleCalendar.instance.getData();
        expect(data).toStrictEqual({
            "isGM": false,
            "changeDateTime": false,
            "isPrimary": false,
            "currentYear": {
                "clockClass": "stopped",
                "currentTime": {
                    "hour": "00",
                    "minute": "00",
                    "second": "00"
                },
                "display": "0",
                "firstWeekday": 0,
                "gameSystem": "other",
                "numericRepresentation": 0,
                "selectedDisplayDay": "",
                "selectedDisplayMonth": "",
                "selectedDisplayYear": "0",
                "selectedDayOfWeek": "",
                "selectedDayMoons": [],
                "selectedDayNotes": [],
                "showClock": false,
                "showDateControls": true,
                "showTimeControls": false,
                "showWeekdayHeaders": true,
                "visibleMonth": undefined,
                "weekdays": [],
                "currentSeasonColor": "",
                "currentSeasonName": "",
                "weeks": [],
                "yearZero": 0
            },
            "showCurrentDay": false,
            "showSelectedDay": false,
            "showSetCurrentDate": false,
            "notes": [],
            "addNotes": false,
            "reorderNotes": false,
            "clockClass": 'stopped',
            "timeUnits": {
                second: true,
                minute: false,
                hour: false
            },
            "compactView": false,
            "compactViewShowNotes": false
        });
        SimpleCalendar.instance.currentYear = y;
        SimpleCalendar.instance.notes.push(new Note());
        SimpleCalendar.instance.notes[0].playerVisible = true;
        SimpleCalendar.instance.notes[0].year = 0;
        SimpleCalendar.instance.notes[0].month = 1;
        SimpleCalendar.instance.notes[0].day = 1;
        SimpleCalendar.instance.notes[0].endDate = {year: 0, month: 1, day: 1};
        //Nothing Undefined
        data = await SimpleCalendar.instance.getData();
        expect(data.isGM).toBe(false);
        expect(data.currentYear).toStrictEqual(y.toTemplate());
        expect(data.showSelectedDay).toBe(true);
        expect(data.showCurrentDay).toBe(true);
        expect(data.showSetCurrentDate).toBe(false);
        expect(data.notes.length).toStrictEqual(1);

        // @ts-ignore
        game.user.isGM = true;
        y.months[0].days[0].current = false;
        data = await SimpleCalendar.instance.getData();
        expect(data.showSetCurrentDate).toBe(true);

        y.months[0].selected = false;
        data = await SimpleCalendar.instance.getData();
        expect(data.showSetCurrentDate).toBe(false);

        // @ts-ignore
        game.user.isGM = false;
    });

    test('Get Header Buttons', () => {
        //@ts-ignore
        let r = SimpleCalendar.instance._getHeaderButtons();
        expect(r.length).toBe(1);
        expect(r[0].label).toBe('FSC.Compact');

        SimpleCalendar.instance.compactView = true;
        //@ts-ignore
        r = SimpleCalendar.instance._getHeaderButtons();
        expect(r.length).toBe(1);
        expect(r[0].label).toBe('FSC.Full');
    });

    test('Get Scene Control Buttons', () => {
        const controls: any[] = [{name:'test', tools:[]}];
        SimpleCalendar.instance.getSceneControlButtons(controls);
        expect(controls.length).toBe(1);
        expect(controls[0].tools.length).toBe(0);
        SimpleCalendar.instance.currentYear = y;
        SimpleCalendar.instance.getSceneControlButtons(controls);
        expect(controls.length).toBe(1);
        expect(controls[0].tools.length).toBe(0);
        controls.push({name:'token'});
        SimpleCalendar.instance.getSceneControlButtons(controls);
        expect(controls.length).toBe(2);
        expect(controls[0].tools.length).toBe(0);
        controls[1].tools = [];
        SimpleCalendar.instance.getSceneControlButtons(controls);
        expect(controls.length).toBe(2);
        expect(controls[0].tools.length).toBe(0);
        expect(controls[1].tools.length).toBe(1);
    });

    test('Show App', () => {
        SimpleCalendar.instance.showApp();
        expect(renderSpy).not.toHaveBeenCalled();
        SimpleCalendar.instance.currentYear = y;
        SimpleCalendar.instance.showApp();
        expect(renderSpy).toHaveBeenCalled();
    });

    test('Close App', () => {
        jest.spyOn(SimpleCalendar.instance, 'close').mockImplementation(() => {return Promise.resolve();});
        SimpleCalendar.instance.closeApp();
        expect(SimpleCalendar.instance.close).toHaveBeenCalled();
        (<Mock>SimpleCalendar.instance.close).mockResolvedValueOnce(Promise.reject("a"));
        SimpleCalendar.instance.closeApp();
        //expect(console.error).toHaveBeenCalledTimes(1);
    });

    test('Minimize', async () => {
        await SimpleCalendar.instance.minimize();
        expect(SimpleCalendar.instance.compactViewShowNotes).toBe(false);
        expect(SimpleCalendar.instance.compactView).toBe(true);
        expect(renderSpy).toHaveBeenCalledTimes(1);

        SimpleCalendar.instance.currentYear = y;
        await SimpleCalendar.instance.minimize();
        expect(SimpleCalendar.instance.compactView).toBe(false);
        expect(renderSpy).toHaveBeenCalledTimes(2);
    });

    test('Maximize', async () => {
        await SimpleCalendar.instance.maximize();
        expect(SimpleCalendar.instance.compactView).toBe(false);
        expect(renderSpy).toHaveBeenCalledTimes(1);
    });

    test('On Resize', () => {
        expect(SimpleCalendar.instance.hasBeenResized).toBe(false);
        //@ts-ignore
        SimpleCalendar.instance._onResize(new Event('click'));
        expect(SimpleCalendar.instance.hasBeenResized).toBe(true);
    });

    test('Set Width Height', () => {
        const setPosSpy = jest.spyOn(SimpleCalendar.instance, 'setPosition');
        const fakeQuery = {
            find: jest.fn().mockReturnValue(false)
        };
        //@ts-ignore
        SimpleCalendar.instance.setWidthHeight(fakeQuery);
        expect(setPosSpy).toHaveBeenCalledTimes(1);

        fakeQuery.find = jest.fn()
            .mockReturnValueOnce({outerHeight: jest.fn(), outerWidth: jest.fn()})
            .mockReturnValueOnce({outerHeight: jest.fn(), outerWidth: jest.fn()})
            .mockReturnValueOnce({outerHeight: jest.fn(), outerWidth: jest.fn()})
            .mockReturnValueOnce({outerHeight: jest.fn(), outerWidth: jest.fn()})
        //@ts-ignore
        SimpleCalendar.instance.setWidthHeight(fakeQuery);
        expect(setPosSpy).toHaveBeenCalledTimes(2);

        fakeQuery.find = jest.fn()
            .mockReturnValueOnce({outerHeight: jest.fn().mockReturnValue(250), outerWidth: jest.fn().mockReturnValue(250)})
            .mockReturnValueOnce({outerHeight: jest.fn().mockReturnValue(300), outerWidth: jest.fn().mockReturnValue(250)})
            .mockReturnValueOnce({outerHeight: jest.fn().mockReturnValue(250), outerWidth: jest.fn().mockReturnValue(300)})
            .mockReturnValueOnce({outerHeight: jest.fn().mockReturnValue(25), outerWidth: jest.fn().mockReturnValue(250)});
        //@ts-ignore
        SimpleCalendar.instance.setWidthHeight(fakeQuery);
        expect(setPosSpy).toHaveBeenCalledTimes(3);

        SimpleCalendar.instance.hasBeenResized = true;
        //@ts-ignore
        SimpleCalendar.instance.setWidthHeight(fakeQuery);
        expect(setPosSpy).toHaveBeenCalledTimes(3);

        SimpleCalendar.instance.hasBeenResized = false;
        SimpleCalendar.instance.compactView = true;
        fakeQuery.find = jest.fn().mockReturnValue(false);
        //@ts-ignore
        SimpleCalendar.instance.setWidthHeight(fakeQuery);
        expect(setPosSpy).toHaveBeenCalledTimes(4);

        SimpleCalendar.instance.currentYear = y;
        y.weekdays.push(new Weekday(1, "Sunday"));
        y.weekdays.push(new Weekday(2, "Tue"));
        y.months.push(new Month('MOn', 3, 0, 12))

        fakeQuery.find = jest.fn()
            .mockReturnValueOnce({outerHeight: jest.fn(), outerWidth: jest.fn()})
            .mockReturnValueOnce({outerHeight: jest.fn(), outerWidth: jest.fn()})
            .mockReturnValueOnce({outerHeight: jest.fn(), outerWidth: jest.fn()})
            .mockReturnValueOnce({outerHeight: jest.fn(), outerWidth: jest.fn()})
            .mockReturnValueOnce({outerHeight: jest.fn(), outerWidth: jest.fn()});

        //@ts-ignore
        SimpleCalendar.instance.setWidthHeight(fakeQuery);
        expect(setPosSpy).toHaveBeenCalledTimes(5);

        fakeQuery.find = jest.fn()
            .mockReturnValueOnce({outerHeight: jest.fn().mockReturnValue(250), outerWidth: jest.fn().mockReturnValue(250)})
            .mockReturnValueOnce({outerHeight: jest.fn().mockReturnValue(300), outerWidth: jest.fn().mockReturnValue(250)})
            .mockReturnValueOnce({outerHeight: jest.fn().mockReturnValue(250), outerWidth: jest.fn().mockReturnValue(300)})
            .mockReturnValueOnce({outerHeight: jest.fn().mockReturnValue(25), outerWidth: jest.fn().mockReturnValue(250)})
            .mockReturnValueOnce({outerHeight: jest.fn().mockReturnValue(25), outerWidth: jest.fn().mockReturnValue(250)});

        //@ts-ignore
        SimpleCalendar.instance.setWidthHeight(fakeQuery);
        expect(setPosSpy).toHaveBeenCalledTimes(6);

        SimpleCalendar.instance.currentYear.showWeekdayHeadings = false;

        fakeQuery.find = jest.fn()
            .mockReturnValueOnce({outerHeight: jest.fn().mockReturnValue(250), outerWidth: jest.fn().mockReturnValue(250)})
            .mockReturnValueOnce({outerHeight: jest.fn().mockReturnValue(300), outerWidth: jest.fn().mockReturnValue(1)})
            .mockReturnValueOnce({outerHeight: jest.fn().mockReturnValue(250), outerWidth: jest.fn().mockReturnValue(300)})
            .mockReturnValueOnce({outerHeight: jest.fn().mockReturnValue(25), outerWidth: jest.fn().mockReturnValue(250)})
            .mockReturnValueOnce({outerHeight: jest.fn().mockReturnValue(25), outerWidth: jest.fn().mockReturnValue(250)});
        //@ts-ignore
        SimpleCalendar.instance.setWidthHeight(fakeQuery);
        expect(setPosSpy).toHaveBeenCalledTimes(7);
    });

    test('Ensure Current Date Is Visible', () => {
        const fakeQuery = {
            find: jest.fn().mockReturnValueOnce({outerHeight: jest.fn().mockReturnValue(false)}).mockReturnValueOnce({outerHeight: jest.fn().mockReturnValue(200)})
        };

        //@ts-ignore
        SimpleCalendar.instance.ensureCurrentDateIsVisible(fakeQuery);
        expect(fakeQuery.find).toHaveBeenCalledTimes(1);

        //@ts-ignore
        SimpleCalendar.instance.ensureCurrentDateIsVisible(fakeQuery);
        expect(fakeQuery.find).toHaveBeenCalledTimes(2);

        fakeQuery.find = jest.fn()
            .mockReturnValue({
                outerHeight: jest.fn().mockReturnValue(550),
                0: {
                    getBoundingClientRect: jest.fn().mockReturnValue({top: 0, left: 0, bottom: 1000, right: 1000}),
                    scrollTop: 0
                },
                find: jest.fn()
                    .mockReturnValueOnce({length:0}).mockReturnValueOnce({length:0})
                    .mockReturnValueOnce({length:0}).mockReturnValueOnce({length:1, 0: { getBoundingClientRect: jest.fn().mockReturnValue({top: 0, left: 0, bottom: 200, right: 200}) }})
                    .mockReturnValueOnce({length:1, 0: { getBoundingClientRect: jest.fn().mockReturnValue({top: -50, left: 0, bottom: 200, right: 200}) }}).mockReturnValueOnce({length:0})
            })

        //@ts-ignore
        SimpleCalendar.instance.ensureCurrentDateIsVisible(fakeQuery);
        expect(fakeQuery.find).toHaveBeenCalledTimes(1);

        //@ts-ignore
        SimpleCalendar.instance.ensureCurrentDateIsVisible(fakeQuery);
        expect(fakeQuery.find).toHaveBeenCalledTimes(2);

        //@ts-ignore
        SimpleCalendar.instance.ensureCurrentDateIsVisible(fakeQuery);
        expect(fakeQuery.find).toHaveBeenCalledTimes(3);
    });

    test('Activate Listeners', () => {
        const elm1 = document.createElement('a');
        elm1.classList.add('fa-chevron-left');
        const elm2 = document.createElement('a');
        elm2.classList.add('fa-chevron-right');
        const onFunc = jest.fn();

        const fakeQuery = {
            find: jest.fn()
                .mockReturnValueOnce({outerHeight: jest.fn(), outerWidth: jest.fn()})
                .mockReturnValueOnce({outerHeight: jest.fn(), outerWidth: jest.fn()})
                .mockReturnValueOnce({outerHeight: jest.fn(), outerWidth: jest.fn()})
                .mockReturnValueOnce({outerHeight: jest.fn(), outerWidth: jest.fn()})
                .mockReturnValueOnce({outerHeight: jest.fn().mockReturnValue(false)})
                .mockReturnValueOnce([elm1, elm2, document.createElement('a')])
                .mockReturnValue({on: onFunc})
        };
        //@ts-ignore
        SimpleCalendar.instance.activateListeners(fakeQuery);
        expect(fakeQuery.find).toHaveBeenCalledTimes(0);
        expect(onFunc).toHaveBeenCalledTimes(0);
        //@ts-ignore
        fakeQuery.length = 1;
        //@ts-ignore
        SimpleCalendar.instance.activateListeners(fakeQuery);
<<<<<<< HEAD
        expect(fakeQuery.find).toHaveBeenCalledTimes(18);
        expect(onFunc).toHaveBeenCalledTimes(12);
=======
        expect(fakeQuery.find).toHaveBeenCalledTimes(17);
        expect(onFunc).toHaveBeenCalledTimes(11);
>>>>>>> 238fb8c4

        fakeQuery.find = jest.fn()
            .mockReturnValueOnce({outerHeight: jest.fn().mockReturnValue(250), outerWidth: jest.fn().mockReturnValue(250)})
            .mockReturnValueOnce({outerHeight: jest.fn().mockReturnValue(25), outerWidth: jest.fn().mockReturnValue(250)})
            .mockReturnValueOnce({outerHeight: jest.fn().mockReturnValue(250), outerWidth: jest.fn().mockReturnValue(250)})
            .mockReturnValueOnce({outerHeight: jest.fn().mockReturnValue(25), outerWidth: jest.fn().mockReturnValue(250)})
            .mockReturnValueOnce({outerHeight: jest.fn().mockReturnValue(false)})
            .mockReturnValueOnce([elm1, elm2, document.createElement('a')])
            .mockReturnValue({on: onFunc});

        //@ts-ignore
        SimpleCalendar.instance.activateListeners(fakeQuery);
<<<<<<< HEAD
        expect(fakeQuery.find).toHaveBeenCalledTimes(18);
        expect(onFunc).toHaveBeenCalledTimes(24);
=======
        expect(fakeQuery.find).toHaveBeenCalledTimes(17);
        expect(onFunc).toHaveBeenCalledTimes(22);
>>>>>>> 238fb8c4

        SimpleCalendar.instance.compactView = true;
        fakeQuery.find = jest.fn()
            .mockReturnValueOnce({outerHeight: jest.fn().mockReturnValue(250), outerWidth: jest.fn().mockReturnValue(250)})
            .mockReturnValueOnce({outerHeight: jest.fn().mockReturnValue(300), outerWidth: jest.fn().mockReturnValue(1)})
            .mockReturnValueOnce({outerHeight: jest.fn().mockReturnValue(250), outerWidth: jest.fn().mockReturnValue(300)})
            .mockReturnValueOnce({outerHeight: jest.fn().mockReturnValue(25), outerWidth: jest.fn().mockReturnValue(250)})
            .mockReturnValueOnce({outerHeight: jest.fn().mockReturnValue(25), outerWidth: jest.fn().mockReturnValue(250)})
            .mockReturnValue({on: onFunc});
        //@ts-ignore
        SimpleCalendar.instance.activateListeners(fakeQuery);
        expect(fakeQuery.find).toHaveBeenCalledTimes(12);
<<<<<<< HEAD
        expect(onFunc).toHaveBeenCalledTimes(31);
=======
        expect(onFunc).toHaveBeenCalledTimes(29);
>>>>>>> 238fb8c4
    });

    test('Show Compact Notes', () => {
        SimpleCalendar.instance.showCompactNotes(new Event('click'));
        expect(SimpleCalendar.instance.compactViewShowNotes).toBe(true);
        expect(renderSpy).toHaveBeenCalledTimes(1);
    });

    test('View Previous Month', () => {
        SimpleCalendar.instance.viewPreviousMonth(new Event('click'));
        expect(renderSpy).not.toHaveBeenCalled();
        SimpleCalendar.instance.currentYear = y;
        SimpleCalendar.instance.viewPreviousMonth(new Event('click'));
        expect(renderSpy).toHaveBeenCalled();
    });

    test('View Next Month', () => {
        SimpleCalendar.instance.viewNextMonth(new Event('click'));
        expect(renderSpy).not.toHaveBeenCalled();
        SimpleCalendar.instance.currentYear = y;
        SimpleCalendar.instance.viewNextMonth(new Event('click'));
        expect(renderSpy).toHaveBeenCalled();
    });

    test('Day Click', () => {
        const event = new Event('click');
        SimpleCalendar.instance.currentYear = y;
        //const eventSpy = jest.spyOn(Event, 'target')
        SimpleCalendar.instance.dayClick(event);
        expect(console.error).toHaveBeenCalledTimes(1);
        expect(renderSpy).not.toHaveBeenCalled();
        (<HTMLElement>event.target).setAttribute('data-day', '-1');
        SimpleCalendar.instance.dayClick(event);
        expect(console.error).toHaveBeenCalledTimes(2);
        expect(renderSpy).not.toHaveBeenCalled();
        (<HTMLElement>event.target).setAttribute('data-day', '2');
        SimpleCalendar.instance.dayClick(event);
        expect(renderSpy).toHaveBeenCalledTimes(1);
        expect(SimpleCalendar.instance.currentYear.months[0].days[1].selected).toBe(true);

        SimpleCalendar.instance.currentYear.months[0].selected = false;
        (<HTMLElement>event.target).setAttribute('data-day', '1');
        SimpleCalendar.instance.dayClick(event);
        expect(renderSpy).toHaveBeenCalledTimes(2);
        expect(SimpleCalendar.instance.currentYear.months[0].days[1].selected).toBe(false);
        expect(SimpleCalendar.instance.currentYear.months[0].days[0].selected).toBe(true);

        SimpleCalendar.instance.currentYear.months[0].selected = false;
        (<HTMLElement>event.target).setAttribute('data-day', '3');
        SimpleCalendar.instance.currentYear.months[0].days[0].selected = false;
        SimpleCalendar.instance.currentYear.months[0].days = [SimpleCalendar.instance.currentYear.months[0].days[0],SimpleCalendar.instance.currentYear.months[0].days[1]];
        SimpleCalendar.instance.dayClick(event);
        expect(renderSpy).toHaveBeenCalledTimes(3);
        expect(SimpleCalendar.instance.currentYear.months[0].days[1].selected).toBe(false);
        expect(SimpleCalendar.instance.currentYear.months[0].days[0].selected).toBe(false);

        SimpleCalendar.instance.currentYear.months[0].visible = false;
        SimpleCalendar.instance.dayClick(event);
        expect(renderSpy).toHaveBeenCalledTimes(4);

        (<HTMLElement>event.target).classList.add('selected');
        SimpleCalendar.instance.dayClick(event);
        expect(renderSpy).toHaveBeenCalledTimes(5);


        (<HTMLElement>event.target).classList.remove('selected');
        const originalTarget = (<HTMLElement>event.target);
        const noteTarget = document.createElement('span');
        noteTarget.classList.add('note-count');
        originalTarget.appendChild(noteTarget);
        (<HTMLElement>event.target) = noteTarget;
        SimpleCalendar.instance.dayClick(event);
        expect(renderSpy).toHaveBeenCalledTimes(6);

        const moonTarget = document.createElement('span');
        moonTarget.classList.add('moon-phase');
        const moonContainer = document.createElement('div');
        moonContainer.appendChild(moonTarget);
        originalTarget.appendChild(moonContainer);
        (<HTMLElement>event.target) = moonTarget;
        SimpleCalendar.instance.dayClick(event);
        expect(renderSpy).toHaveBeenCalledTimes(7);

        const invalidTarget = document.createElement('span');
        originalTarget.appendChild(invalidTarget);
        (<HTMLElement>event.target) = invalidTarget;
        SimpleCalendar.instance.dayClick(event);
        expect(renderSpy).toHaveBeenCalledTimes(7);
    });

    test('Today Click', () => {
        const event = new Event('click');
        SimpleCalendar.instance.todayClick(event);
        expect(renderSpy).not.toHaveBeenCalled();
        SimpleCalendar.instance.currentYear = y;
        SimpleCalendar.instance.currentYear.months[0].current = false;
        SimpleCalendar.instance.currentYear.months[0].visible = false;
        SimpleCalendar.instance.currentYear.months[0].selected = false;
        SimpleCalendar.instance.currentYear.months[0].days[0].current = false;
        SimpleCalendar.instance.currentYear.months[0].days[0].selected = false;
        SimpleCalendar.instance.todayClick(event);
        expect(renderSpy).not.toHaveBeenCalled();
        SimpleCalendar.instance.currentYear.months[0].current = true;
        SimpleCalendar.instance.todayClick(event);
        expect(renderSpy).not.toHaveBeenCalled();
        SimpleCalendar.instance.currentYear.months[0].days[0].current = true;
        SimpleCalendar.instance.currentYear.months[0].days[1].selected = true;
        SimpleCalendar.instance.todayClick(event);
        expect(renderSpy).toHaveBeenCalled();
        expect(SimpleCalendar.instance.currentYear.months[0].visible).toBe(true);
        expect(SimpleCalendar.instance.currentYear.months[0].selected).toBe(true);
        expect(SimpleCalendar.instance.currentYear.months[0].days[0].selected).toBe(true);

        SimpleCalendar.instance.currentYear.months[0].visible = false;
        SimpleCalendar.instance.currentYear.months[0].selected = false;
        SimpleCalendar.instance.currentYear.months[1].visible = true;
        SimpleCalendar.instance.currentYear.months[1].selected = true;
        SimpleCalendar.instance.currentYear.months[0].days[0].selected = false;
        SimpleCalendar.instance.currentYear.months[1].days[0].selected = false;
        SimpleCalendar.instance.todayClick(event);
        expect(renderSpy).toHaveBeenCalled();
        expect(SimpleCalendar.instance.currentYear.months[0].visible).toBe(true);
        expect(SimpleCalendar.instance.currentYear.months[0].selected).toBe(true);
        expect(SimpleCalendar.instance.currentYear.months[0].days[0].selected).toBe(true);

        SimpleCalendar.instance.currentYear.months[0].visible = false;
        SimpleCalendar.instance.currentYear.months[0].selected = false;
        SimpleCalendar.instance.currentYear.months[1].visible = true;
        SimpleCalendar.instance.currentYear.months[1].selected = true;
        SimpleCalendar.instance.currentYear.months[0].days[0].selected = false;
        SimpleCalendar.instance.currentYear.months[1].days[0].selected = true;
        SimpleCalendar.instance.todayClick(event);
        expect(renderSpy).toHaveBeenCalled();
        expect(SimpleCalendar.instance.currentYear.months[0].visible).toBe(true);
        expect(SimpleCalendar.instance.currentYear.months[0].selected).toBe(true);
        expect(SimpleCalendar.instance.currentYear.months[0].days[0].selected).toBe(true);
    });

    test('Compact Time Control Click', () => {
        let e = new Event('click');
        //No Current Year
        SimpleCalendar.instance.compactTimeControlClick(e);
        expect(y.time.seconds).toBe(0);

        //No Attributes
        SimpleCalendar.instance.currentYear = y;
        SimpleCalendar.instance.compactTimeControlClick(e);
        expect(y.time.seconds).toBe(0);

        //Garbage Attributes
        (<HTMLElement>e.currentTarget).setAttribute('data-type', 'asd');
        (<HTMLElement>e.currentTarget).setAttribute('data-amount', 'asd');
        SimpleCalendar.instance.compactTimeControlClick(e);
        expect(y.time.seconds).toBe(0);

        //Bad Type, Valid amount
        (<HTMLElement>e.currentTarget).setAttribute('data-amount', '1');
        SimpleCalendar.instance.compactTimeControlClick(e);
        expect(y.time.seconds).toBe(0);

        //Valid Type and amount not GM
        (<HTMLElement>e.currentTarget).setAttribute('data-type', 'second');
        SimpleCalendar.instance.compactTimeControlClick(e);
        expect(y.time.seconds).toBe(0);

        //@ts-ignore
        const orig = game.users.find;
        //@ts-ignore
        (<Mock>game.users.find) = jest.fn((v)=>{
            return v.call(undefined, {isGM: true, active: true});
        });
        SimpleCalendar.instance.compactTimeControlClick(e);
        expect(game.socket.emit).toHaveBeenCalled();
        //@ts-ignore
        game.users.find = orig;

        //Valid Type and amount GM
        //@ts-ignore
        game.user.isGM = true;
        SimpleCalendar.instance.primary = true;
        (<HTMLElement>e.currentTarget).setAttribute('data-type', 'second');
        SimpleCalendar.instance.compactTimeControlClick(e);
        expect(y.time.seconds).toBe(1);

        (<HTMLElement>e.currentTarget).setAttribute('data-type', 'minute');
        SimpleCalendar.instance.compactTimeControlClick(e);
        expect(y.time.seconds).toBe(61);

        (<HTMLElement>e.currentTarget).setAttribute('data-type', 'hour');
        SimpleCalendar.instance.compactTimeControlClick(e);
        expect(y.time.seconds).toBe(3661);

        (<HTMLElement>e.currentTarget).setAttribute('data-type', 'asd');
        SimpleCalendar.instance.compactTimeControlClick(e);
        expect(y.time.seconds).toBe(3661);

        //@ts-ignore
        game.user.isGM = false;
    });

    test('Time Unit Click', () => {
        let e = new Event('click');
        (<HTMLElement>e.currentTarget).setAttribute('data-type', 'second');
        SimpleCalendar.instance.timeUnitClick(e);
        expect(renderSpy).toHaveBeenCalledTimes(0);
        SimpleCalendar.instance.currentYear = y;
        SimpleCalendar.instance.timeUnitClick(e);
        expect(renderSpy).toHaveBeenCalledTimes(1);

        (<HTMLElement>e.currentTarget).removeAttribute('data-type');
        SimpleCalendar.instance.timeUnitClick(e);
        expect(renderSpy).toHaveBeenCalledTimes(2);
    });

    test('GM Control Click', () => {
        const event = new Event('click');
        SimpleCalendar.instance.gmControlClick(event);
        expect(renderSpy).not.toHaveBeenCalled();
        SimpleCalendar.instance.currentYear = y;
        SimpleCalendar.instance.primary = true;
        // @ts-ignore
        game.user.isGM = true;
        //Test Each with current year set to null
        (<HTMLElement>event.currentTarget).setAttribute('data-type', 'day');
        SimpleCalendar.instance.gmControlClick(event);
        expect(game.settings.get).toHaveBeenCalledTimes(2);

        (<HTMLElement>event.currentTarget).setAttribute('data-type', 'month');
        SimpleCalendar.instance.gmControlClick(event);
        expect(game.settings.get).toHaveBeenCalledTimes(3);

        (<HTMLElement>event.currentTarget).setAttribute('data-type', 'year');
        SimpleCalendar.instance.gmControlClick(event);
        expect(game.settings.get).toHaveBeenCalledTimes(4);

        //Test with current year set
        SimpleCalendar.instance.currentYear = y;
        (<HTMLElement>event.currentTarget).classList.remove('next');
        (<HTMLElement>event.currentTarget).setAttribute('data-type', 'day');
        SimpleCalendar.instance.gmControlClick(event);
        expect(game.settings.get).toHaveBeenCalledTimes(5);

        (<HTMLElement>event.currentTarget).setAttribute('data-type', 'month');
        SimpleCalendar.instance.gmControlClick(event);
        expect(game.settings.get).toHaveBeenCalledTimes(6);
        (<HTMLElement>event.currentTarget).classList.add('next');
        SimpleCalendar.instance.gmControlClick(event);
        expect(game.settings.get).toHaveBeenCalledTimes(7);
        (<HTMLElement>event.currentTarget).classList.remove('next');

        (<HTMLElement>event.currentTarget).setAttribute('data-type', 'year');
        SimpleCalendar.instance.gmControlClick(event);
        expect(game.settings.get).toHaveBeenCalledTimes(8);

        (<HTMLElement>event.currentTarget).classList.add('next');
        SimpleCalendar.instance.gmControlClick(event);
        expect(game.settings.get).toHaveBeenCalledTimes(9);

        (<HTMLElement>event.currentTarget).setAttribute('data-type', 'time');
        SimpleCalendar.instance.gmControlClick(event);
        expect(game.settings.get).toHaveBeenCalledTimes(9);

        (<HTMLElement>event.currentTarget).setAttribute('data-amount', 'asd');
        SimpleCalendar.instance.gmControlClick(event);
        expect(game.settings.get).toHaveBeenCalledTimes(9);

        (<HTMLElement>event.currentTarget).setAttribute('data-amount', '1');
        SimpleCalendar.instance.gmControlClick(event);
        expect(game.settings.get).toHaveBeenCalledTimes(10);

        (<HTMLElement>event.currentTarget).classList.remove('next');
        SimpleCalendar.instance.timeUnits.second = false;
        SimpleCalendar.instance.timeUnits.minute = true;
        SimpleCalendar.instance.gmControlClick(event);
        expect(game.settings.get).toHaveBeenCalledTimes(11);

        SimpleCalendar.instance.timeUnits.second = false;
        SimpleCalendar.instance.timeUnits.minute = false;
        SimpleCalendar.instance.timeUnits.hour = true;
        SimpleCalendar.instance.gmControlClick(event);
        expect(game.settings.get).toHaveBeenCalledTimes(12);

        // @ts-ignore
        game.user.isGM = false;
        SimpleCalendar.instance.gmControlClick(event);
        expect(ui.notifications?.warn).toHaveBeenCalled();

        //@ts-ignore
        const orig = game.users.find;
        //@ts-ignore
        (<Mock>game.users.find) = jest.fn((v)=>{
            return v.call(undefined, {isGM: true, active: true});
        });
        SimpleCalendar.instance.gmControlClick(event);
        expect(game.socket.emit).toHaveBeenCalled();

        SimpleCalendar.instance.timeUnits.second = false;
        SimpleCalendar.instance.timeUnits.minute = true;
        SimpleCalendar.instance.timeUnits.hour = false;
        (<HTMLElement>event.currentTarget).setAttribute('data-amount', '');
        SimpleCalendar.instance.gmControlClick(event);
        expect(game.socket.emit).toHaveBeenCalled();

        SimpleCalendar.instance.timeUnits.second = true;
        SimpleCalendar.instance.timeUnits.minute = false;
        SimpleCalendar.instance.timeUnits.hour = false;
        (<HTMLElement>event.currentTarget).setAttribute('data-type', 'asd');
        SimpleCalendar.instance.gmControlClick(event);
        expect(game.socket.emit).toHaveBeenCalled();

        //@ts-ignore
        game.users.find = orig;
    });

    test('Date Control Apply', () => {
        // @ts-ignore
        game.user.isGM = true;
        const event = new Event('click');
        SimpleCalendar.instance.dateControlApply(event);
        expect(game.settings.set).not.toHaveBeenCalled();

        SimpleCalendar.instance.currentYear = y;
        SimpleCalendar.instance.primary = true;
        y.months[0].selected = false;
        y.months[0].days[0].selected = false;
        SimpleCalendar.instance.dateControlApply(event);
        expect(game.settings.set).toHaveBeenCalledTimes(1);

        y.months[0].selected = true;
        SimpleCalendar.instance.dateControlApply(event);
        expect(game.settings.set).toHaveBeenCalledTimes(2);

        y.months[0].days[0].selected = true;
        SimpleCalendar.instance.dateControlApply(event);
        expect(game.settings.set).toHaveBeenCalledTimes(3);

        y.months[0].selected = true;
        y.months[0].visible = false;
        y.months[0].days[0].selected = true;
        SimpleCalendar.instance.dateControlApply(event);
        expect(game.settings.set).toHaveBeenCalledTimes(3);
        //@ts-ignore
        expect(DialogRenderer).toHaveBeenCalledTimes(1);

        (<Mock>game.settings.set).mockImplementation(() => Promise.reject(new Error("error")));
        SimpleCalendar.instance.dateControlApply(event);
        expect(game.settings.set).toHaveBeenCalledTimes(3);



        // @ts-ignore
        game.user.isGM = false;
        SimpleCalendar.instance.dateControlApply(event);
        //@ts-ignore
        expect(ui.notifications.warn).toHaveBeenCalledTimes(2);
        (<Mock>game.settings.set).mockReset();
    });

    test('Set Current Date', () => {
        SimpleCalendar.instance.setCurrentDate(1, y.months[1], y.months[1].days[0]);
        expect(y.months[0].current).toBe(true);
        expect(y.months[0].days[0].current).toBe(true);

        // @ts-ignore
        game.user.isGM = true;
        SimpleCalendar.instance.currentYear = y;
        SimpleCalendar.instance.primary = true;
        SimpleCalendar.instance.setCurrentDate(1, y.months[1], y.months[1].days[0]);
        expect(y.months[1].current).toBe(true);
        expect(y.months[1].days[0].current).toBe(true);
        // @ts-ignore
        game.user.isGM = false;
        SimpleCalendar.instance.setCurrentDate(1, y.months[1], y.months[1].days[0]);
        expect(ui.notifications?.warn).toHaveBeenCalled();
        //@ts-ignore
        const orig = game.users.find;
        //@ts-ignore
        (<Mock>game.users.find) = jest.fn((v)=>{
            return v.call(undefined, {isGM: true, active: true});
        });
        SimpleCalendar.instance.setCurrentDate(1, y.months[1], y.months[1].days[0]);
        expect(game.socket.emit).toHaveBeenCalled();
        //@ts-ignore
        game.users.find = orig;
    });

    test('Configuration Click', () => {
        // @ts-ignore
        game.user.isGM = true;
        const event = new Event('click');
        SimpleCalendar.instance.configurationClick(event);
        expect(console.error).toHaveBeenCalledTimes(1);
        SimpleCalendar.instance.currentYear = y;
        SimpleCalendar.instance.configurationClick(event);
        SimpleCalendarConfiguration.instance = new SimpleCalendarConfiguration(y);
        // @ts-ignore
        SimpleCalendarConfiguration.instance.rendered = true;
        SimpleCalendar.instance.configurationClick(event);
        // @ts-ignore
        game.user.isGM = false;
        SimpleCalendar.instance.configurationClick(event);
        //@ts-ignore
        expect(ui.notifications.warn).toHaveBeenCalledTimes(1);




    });

    test('Add Note', () => {
        const event = new Event('click');
        SimpleCalendar.instance.addNote(event);
        expect(console.error).toHaveBeenCalledTimes(1);
        SimpleCalendar.instance.currentYear = y;
        SimpleCalendar.instance.currentYear.months[0].current = false;
        SimpleCalendar.instance.currentYear.months[0].selected = false;
        SimpleCalendar.instance.currentYear.months[0].days[0].current = false;
        SimpleCalendar.instance.currentYear.months[0].days[0].selected = false;

        //No GM Present
        SimpleCalendar.instance.addNote(event);
        //@ts-ignore
        expect(ui.notifications.warn).toHaveBeenCalledTimes(1);

        //GM is present
        //@ts-ignore
        (<Mock>game.users.find) = jest.fn((v)=>{
            return v.call(undefined, {isGM: true, active: true});
        });

        //No Current or selected month
        SimpleCalendar.instance.addNote(event);
        //@ts-ignore
        expect(ui.notifications.warn).toHaveBeenCalledTimes(2);

        //Current Month but no selected or current day
        SimpleCalendar.instance.currentYear.months[0].current = true;
        SimpleCalendar.instance.addNote(event);
        //@ts-ignore
        expect(ui.notifications.warn).toHaveBeenCalledTimes(3);

        //Current and Selected Month, current day but no selected day
        SimpleCalendar.instance.currentYear.months[0].selected = true;
        SimpleCalendar.instance.currentYear.months[0].days[0].current = true;
        SimpleCalendar.instance.addNote(event);
        //@ts-ignore
        expect(ui.notifications.warn).toHaveBeenCalledTimes(3);
        SimpleCalendar.instance.addNote(event);
        //@ts-ignore
        expect(ui.notifications.warn).toHaveBeenCalledTimes(3);
        //@ts-ignore
        SimpleCalendar.instance.newNote.rendered = false;
        SimpleCalendar.instance.addNote(event);
        //@ts-ignore
        expect(ui.notifications.warn).toHaveBeenCalledTimes(3);
    });

    test('View Note', () => {
        const event = new Event('click');
        const note = new Note();
        note.id = "123";
        SimpleCalendar.instance.notes.push(note);

        //No Data attribute
        SimpleCalendar.instance.viewNote(event);
        expect(console.error).toHaveBeenCalledTimes(1);

        //Invalid data attribute
        const target = document.createElement('a');
        (<HTMLElement>target).setAttribute('data-index', '0');
        //@ts-ignore
        event.currentTarget = target;
        SimpleCalendar.instance.viewNote(event);
        expect(console.error).toHaveBeenCalledTimes(1);

        //Vaoid data attribute
        (<HTMLElement>target).setAttribute('data-index', '123');
        //@ts-ignore
        event.currentTarget = target;
        SimpleCalendar.instance.viewNote(event);

    });

    test('Update App/ Setting Update', () => {
        // @ts-ignore
        SimpleCalendar.instance.rendered = false;
        SimpleCalendar.instance.settingUpdate(true);
        expect(renderSpy).not.toHaveBeenCalled();
        // @ts-ignore
        SimpleCalendar.instance.rendered = true;
        SimpleCalendar.instance.settingUpdate(true);
        expect(renderSpy).toHaveBeenCalledTimes(1);

        SimpleCalendar.instance.settingUpdate();
        expect(renderSpy).toHaveBeenCalledTimes(1);

        //Year
        SimpleCalendar.instance.settingUpdate(true, 'year');
        expect(renderSpy).toHaveBeenCalledTimes(2);
        //Month
        SimpleCalendar.instance.settingUpdate(true, 'month');
        expect(renderSpy).toHaveBeenCalledTimes(3);
        //Weekday
        SimpleCalendar.instance.settingUpdate(true, 'weekday');
        expect(renderSpy).toHaveBeenCalledTimes(4);
        //Notes
        SimpleCalendar.instance.settingUpdate(true, 'notes');
        expect(renderSpy).toHaveBeenCalledTimes(5);
        //Leap year
        SimpleCalendar.instance.settingUpdate(true, 'leapyear');
        expect(renderSpy).toHaveBeenCalledTimes(6);
        SimpleCalendar.instance.currentYear = null;
        SimpleCalendar.instance.settingUpdate(true, 'leapyear');
        expect(renderSpy).toHaveBeenCalledTimes(7);

    });

    test('Load General Settings', () => {
        //@ts-ignore
        SimpleCalendar.instance.loadGeneralSettings();
        expect(console.error).toHaveBeenCalledTimes(1);

        SimpleCalendar.instance.currentYear = y;
        //@ts-ignore
        SimpleCalendar.instance.loadGeneralSettings();

        const orig = game.settings.get;
        game.settings.get =(moduleName: string, settingName: string) => { return {gameWorldTimeIntegration: GameWorldTimeIntegrations.None, showClock: false, playersAddNotes: false};};
        //@ts-ignore
        SimpleCalendar.instance.loadGeneralSettings();
<<<<<<< HEAD
        expect(SimpleCalendar.instance.currentYear.generalSettings.playersReorderNotes).toBe(false);
=======
        expect(y.generalSettings.pf2eSync).toBe(true);

        game.settings.get =(moduleName: string, settingName: string) => { return {gameWorldTimeIntegration: GameWorldTimeIntegrations.None, showClock: false};};
        //@ts-ignore
        SimpleCalendar.instance.loadGeneralSettings();
        expect(y.generalSettings.permissions.addNotes.player).toBe(false);
>>>>>>> 238fb8c4
        game.settings.get = orig;
    });

    test('Load Year Configuration', () => {
        SimpleCalendar.instance.settingUpdate();
        expect(SimpleCalendar.instance.currentYear?.numericRepresentation).toBe(0);
        expect(SimpleCalendar.instance.currentYear?.prefix).toBe('');
        expect(SimpleCalendar.instance.currentYear?.postfix).toBe('');
        expect(SimpleCalendar.instance.currentYear?.showWeekdayHeadings).toBe(true);
        SimpleCalendar.instance.settingUpdate();
        expect(SimpleCalendar.instance.currentYear?.numericRepresentation).toBe(0);
        const orig = game.settings.get;
        game.settings.get =(moduleName: string, settingName: string) => { return {};};
        SimpleCalendar.instance.settingUpdate();
        expect(SimpleCalendar.instance.currentYear?.numericRepresentation).toBe(new Date().getFullYear());
        expect(SimpleCalendar.instance.currentYear?.prefix).toBe('');
        expect(SimpleCalendar.instance.currentYear?.postfix).toBe('');
        expect(SimpleCalendar.instance.currentYear?.showWeekdayHeadings).toBe(true);
        game.settings.get =(moduleName: string, settingName: string) => { return {numericRepresentation: 0, prefix: '', postfix: ''};};
        //@ts-ignore
        SimpleCalendar.instance.loadYearConfiguration();
        expect(SimpleCalendar.instance.currentYear?.numericRepresentation).toBe(0);
        expect(SimpleCalendar.instance.currentYear?.prefix).toBe('');
        expect(SimpleCalendar.instance.currentYear?.postfix).toBe('');
        expect(SimpleCalendar.instance.currentYear?.showWeekdayHeadings).toBe(true);
        game.settings.get = orig;
    });

    test('Load Month/Weekday Configuration', () => {
        const orig = game.settings.get;
        SimpleCalendar.instance.settingUpdate();
        expect(SimpleCalendar.instance.currentYear?.months.length).toBe(1);
        expect(SimpleCalendar.instance.currentYear?.months[0].numericRepresentation).toBe(1);
        expect(SimpleCalendar.instance.currentYear?.months[0].name).toBe('1');
        expect(SimpleCalendar.instance.currentYear?.months[0].days.length).toBe(2);
        expect(SimpleCalendar.instance.currentYear?.weekdays.length).toBe(1);
        if(SimpleCalendar.instance.currentYear){
            SimpleCalendar.instance.currentYear.months = [];
            game.settings.get = (moduleName: string, settingName: string) => {
                switch (settingName){
                case SettingNames.YearConfiguration:
                    return {numericRepresentation: 0, prefix: '', postfix: ''};
                case SettingNames.MonthConfiguration:
                    return [[{}]];
                default:
                    return null;
            }};
            SimpleCalendar.instance.settingUpdate();
            expect(SimpleCalendar.instance.currentYear?.months.length).toBe(12);
            expect(SimpleCalendar.instance.currentYear?.months[0].numericRepresentation).toBe(1);
            expect(SimpleCalendar.instance.currentYear?.months[0].name).toBe('1');
            expect(SimpleCalendar.instance.currentYear?.months[0].days.length).toBe(31);
            expect(SimpleCalendar.instance.currentYear?.weekdays.length).toBe(7);

            SimpleCalendar.instance.currentYear.months = [];
            game.settings.get = (moduleName: string, settingName: string) => {
                switch (settingName){
                    case SettingNames.YearConfiguration:
                        return {numericRepresentation: 0, prefix: '', postfix: ''};
                    case SettingNames.MonthConfiguration:
                        return [[]];
                    default:
                        return null;
                }};
            SimpleCalendar.instance.settingUpdate();
            expect(SimpleCalendar.instance.currentYear?.months.length).toBe(12);
            expect(SimpleCalendar.instance.currentYear?.months[0].numericRepresentation).toBe(1);
            expect(SimpleCalendar.instance.currentYear?.months[0].name).toBe('1');
            expect(SimpleCalendar.instance.currentYear?.months[0].days.length).toBe(31);

            SimpleCalendar.instance.currentYear.months = [];
            //@ts-ignore
            jest.spyOn(SimpleCalendar.instance, 'loadYearConfiguration').mockImplementation();
            SimpleCalendar.instance.currentYear = null;
            SimpleCalendar.instance.settingUpdate();
            expect(SimpleCalendar.instance.currentYear).toBeNull();
            //@ts-ignore
            (<Mock>SimpleCalendar.instance.loadYearConfiguration).mockReset()
        }
        game.settings.get = orig;
    });

    test('Load Current Date', () => {
        const orig = game.settings.get;
        SimpleCalendar.instance.settingUpdate();
        expect(SimpleCalendar.instance.currentYear?.numericRepresentation).toBe(0);
        expect(SimpleCalendar.instance.currentYear?.months[0].current).toBe(true);
        expect(SimpleCalendar.instance.currentYear?.months[0].days[1].current).toBe(true);

        game.settings.get = (moduleName: string, settingName: string) => {
            switch (settingName){
                case SettingNames.AllowPlayersToAddNotes:
                    return false;
                case SettingNames.YearConfiguration:
                    return {numericRepresentation: 0, prefix: '', postfix: ''};
                case SettingNames.MonthConfiguration:
                    return [[{numericRepresentation: 1, numberOfDays: 2, name: ''}]];
                case SettingNames.WeekdayConfiguration:
                    return [[{numericRepresentation: 0, name: ''}]];
                case SettingNames.CurrentDate:
                    return {year: 0, month: 1, day: 200};
                case SettingNames.Notes:
                    return [[{year: 0, month: 1, day: 2, title:'', content:'', author:''}]];
                default:
                    return null;
            }};

        SimpleCalendar.instance.settingUpdate();
        expect(SimpleCalendar.instance.currentYear?.numericRepresentation).toBe(0);
        expect(SimpleCalendar.instance.currentYear?.months[0].current).toBe(true);
        expect(SimpleCalendar.instance.currentYear?.months[0].days[0].current).toBe(true);
        expect(console.error).toHaveBeenCalledTimes(1);

        game.settings.get = (moduleName: string, settingName: string) => {
            switch (settingName){
                case SettingNames.AllowPlayersToAddNotes:
                    return false;
                case SettingNames.YearConfiguration:
                    return {numericRepresentation: 0, prefix: '', postfix: ''};
                case SettingNames.MonthConfiguration:
                    return [[{numericRepresentation: 1, numberOfDays: 2, name: ''}]];
                case SettingNames.WeekdayConfiguration:
                    return [[{numericRepresentation: 0, name: ''}]];
                case SettingNames.CurrentDate:
                    return {year: 0, month: 100, day: 200};
                case SettingNames.Notes:
                    return [[{year: 0, month: 1, day: 2, title:'', content:'', author:''}]];
                default:
                    return null;
            }};
        SimpleCalendar.instance.settingUpdate();
        expect(SimpleCalendar.instance.currentYear?.numericRepresentation).toBe(0);
        expect(SimpleCalendar.instance.currentYear?.months[0].current).toBe(true);
        expect(SimpleCalendar.instance.currentYear?.months[0].days[0].current).toBe(true);
        expect(console.error).toHaveBeenCalledTimes(2);

        game.settings.get = (moduleName: string, settingName: string) => {
            switch (settingName){
                case SettingNames.AllowPlayersToAddNotes:
                    return false;
                case SettingNames.YearConfiguration:
                    return {numericRepresentation: 0, prefix: '', postfix: ''};
                case SettingNames.MonthConfiguration:
                    return [[{numericRepresentation: 1, numberOfDays: "asd", numberOfLeapYearDays: "asd", name: ''}]];
                case SettingNames.WeekdayConfiguration:
                    return [[{numericRepresentation: 0, name: ''}]];
                case SettingNames.CurrentDate:
                    return {};
                case SettingNames.Notes:
                    return [[{year: 0, month: 1, day: 2, title:'', content:'', author:''}]];
                default:
                    return null;
            }};
        SimpleCalendar.instance.settingUpdate();
        expect(SimpleCalendar.instance.currentYear?.numericRepresentation).toBe(0);
        expect(SimpleCalendar.instance.currentYear?.months[0].current).toBe(true);
        expect(SimpleCalendar.instance.currentYear?.months[0].days[0].current).toBe(true);
        expect(console.error).toHaveBeenCalledTimes(2);

        game.settings.get = (moduleName: string, settingName: string) => {return null;};
        //@ts-ignore
        jest.spyOn(SimpleCalendar.instance, 'loadYearConfiguration').mockImplementation();
        SimpleCalendar.instance.currentYear = null;
        SimpleCalendar.instance.settingUpdate();
        expect(SimpleCalendar.instance.currentYear).toBeNull();
        expect(console.error).toHaveBeenCalledTimes(8);
        //@ts-ignore
        (<Mock>SimpleCalendar.instance.loadYearConfiguration).mockReset()

        game.settings.get = orig;
    });

    test('Load Notes', () => {
        SimpleCalendar.instance.loadNotes();
        expect(SimpleCalendar.instance.notes.length).toBe(1);

        SimpleCalendar.instance.loadNotes(true);
        expect(renderSpy).toHaveBeenCalledTimes(1);
    });

    test('Get Notes For Day', () => {
        //@ts-ignore
        expect(SimpleCalendar.instance.getNotesForDay()).toStrictEqual([]);
        SimpleCalendar.instance.settingUpdate();
        //@ts-ignore
        expect(SimpleCalendar.instance.getNotesForDay().length).toStrictEqual(0);
        SimpleCalendar.instance.notes[0].playerVisible = true;
        //@ts-ignore
        expect(SimpleCalendar.instance.getNotesForDay().length).toStrictEqual(1);

        if(SimpleCalendar.instance.currentYear){
            SimpleCalendar.instance.currentYear.months[0].resetDays();
            SimpleCalendar.instance.currentYear.months[0].resetDays('selected');
            //@ts-ignore
            expect(SimpleCalendar.instance.getNotesForDay().length).toStrictEqual(0);
            SimpleCalendar.instance.currentYear.resetMonths();
            SimpleCalendar.instance.currentYear.resetMonths('selected');
            //@ts-ignore
            expect(SimpleCalendar.instance.getNotesForDay().length).toStrictEqual(0);
        }

    });

    test('Day Note Sort', () => {
        //@ts-ignore
        expect(SimpleCalendar.dayNoteSort(new Note(), new Note())).toBe(0);
    });

    test('World Time Update', () => {
        SimpleCalendar.instance.worldTimeUpdate(100, 10);
        SimpleCalendar.instance.currentYear = y;
        SimpleCalendar.instance.worldTimeUpdate(100, 10);
        expect(y.time.seconds).toBe(0);
    });

    test('Combat Update', () => {
        //@ts-ignore
        SimpleCalendar.instance.combatUpdate({started: true}, {}, {advanceTime: 2});
        SimpleCalendar.instance.currentYear = y;
        //@ts-ignore
        game.scenes = {active: {id: '123'}};
        //@ts-ignore
        SimpleCalendar.instance.combatUpdate({started: true}, {}, {});
        expect(y.time.combatRunning).toBe(false);
        //@ts-ignore
        SimpleCalendar.instance.combatUpdate({started: true, scene: {id:"123"}}, {}, {});
        expect(y.time.combatRunning).toBe(true);
        //@ts-ignore
        SimpleCalendar.instance.combatUpdate({started: true, scene: {id:"123"}}, {}, {advanceTime: 2});
        expect(y.combatChangeTriggered).toBe(true);

        //@ts-ignore
        game.scenes = null;
    });

    test('Combat Delete', () => {
        SimpleCalendar.instance.combatDelete();
        SimpleCalendar.instance.currentYear = y;
        y.time.combatRunning = true;
        SimpleCalendar.instance.combatDelete();
        expect(y.time.combatRunning).toBe(false);
    });

    test('Game Paused', () => {
        SimpleCalendar.instance.gamePaused(false);
        SimpleCalendar.instance.currentYear = y;
        SimpleCalendar.instance.gamePaused(false);
    });

    test('Start Time', () => {
        SimpleCalendar.instance.startTime();
        SimpleCalendar.instance.currentYear = y;
        SimpleCalendar.instance.startTime();
        expect(y.time.keeper).toBeUndefined();
        y.generalSettings.gameWorldTimeIntegration = GameWorldTimeIntegrations.Self;
        SimpleCalendar.instance.startTime();
        expect(y.time.keeper).toBeDefined();
        //@ts-ignore
        game.combats.size = 1;
        SimpleCalendar.instance.startTime();

        y.time.keeper = undefined;
        //@ts-ignore
        game.scenes = {active: {id: '123'}};
        //@ts-ignore
        game.combats.find = jest.fn((v)=>{
            //@ts-ignore
            return v.call(undefined, {started: true, scene: {id: "123"}});
        });
        SimpleCalendar.instance.startTime();
        expect(y.time.keeper).toBeUndefined();
    });

    test('Stop Time', () => {
        y.time.keeper = 1;
        SimpleCalendar.instance.stopTime();
        expect(y.time.keeper).toBe(1);
        SimpleCalendar.instance.currentYear = y;
        SimpleCalendar.instance.stopTime();
        expect(y.time.keeper).toBeUndefined();
    });

    test('Time Keeping Check', async () => {
        (<Mock>game.settings.get).mockClear();
        await SimpleCalendar.instance.timeKeepingCheck();
        expect(game.settings.get).not.toHaveBeenCalled();

        SimpleCalendar.instance.currentYear = y;
        await SimpleCalendar.instance.timeKeepingCheck();
        expect(game.settings.get).not.toHaveBeenCalled();

        //@ts-ignore
        game.user.isGM = true;
        (<Mock>game.settings.get).mockReturnValueOnce(true);
        y.generalSettings.gameWorldTimeIntegration = GameWorldTimeIntegrations.Self;
        await SimpleCalendar.instance.timeKeepingCheck();
        expect(game.settings.get).toHaveBeenCalledTimes(1);

        (<Mock>game.modules.get)
            .mockReturnValueOnce(null).mockReturnValueOnce(null)
            .mockReturnValueOnce(null).mockReturnValueOnce({active:true})
            .mockReturnValueOnce({active:true}).mockReturnValueOnce(null);
        await SimpleCalendar.instance.timeKeepingCheck();
        expect(game.settings.get).toHaveBeenCalledTimes(2);

        await SimpleCalendar.instance.timeKeepingCheck();
        expect(game.settings.get).toHaveBeenCalledTimes(3);
        //@ts-ignore
        expect(DialogRenderer).toHaveBeenCalledTimes(3);
        await SimpleCalendar.instance.timeKeepingCheck();
        expect(game.settings.get).toHaveBeenCalledTimes(4);
        //@ts-ignore
        expect(DialogRenderer).toHaveBeenCalledTimes(4);
    });

    test('Module Import Click', async () => {
        //@ts-ignore
        game.user.isGM = true;
        await SimpleCalendar.instance.moduleImportClick('asd');
        expect(console.error).toHaveBeenCalledTimes(1);
        SimpleCalendar.instance.currentYear = y;

        await SimpleCalendar.instance.moduleImportClick('asd');
        expect(game.settings.set).toHaveBeenCalledTimes(1);
        await SimpleCalendar.instance.moduleImportClick('about-time');
        expect(game.settings.set).toHaveBeenCalledTimes(2);
        expect(renderSpy).toHaveBeenCalledTimes(1);
        await SimpleCalendar.instance.moduleImportClick('calendar-weather');
        expect(game.settings.set).toHaveBeenCalledTimes(3);
        expect(renderSpy).toHaveBeenCalledTimes(2);
    });

    test('Module Export Click', async () => {
        //@ts-ignore
        game.user.isGM = true;
        await SimpleCalendar.instance.moduleExportClick('asd');
        expect(console.error).toHaveBeenCalledTimes(1);
        SimpleCalendar.instance.currentYear = y;

        await SimpleCalendar.instance.moduleExportClick('asd');
        expect(game.settings.set).toHaveBeenCalledTimes(1);
        await SimpleCalendar.instance.moduleExportClick('about-time');
        expect(game.settings.set).toHaveBeenCalledTimes(2);
        await SimpleCalendar.instance.moduleExportClick('calendar-weather');
        expect(game.settings.set).toHaveBeenCalledTimes(3);
    });

    test('Module Dialog No Change', async () => {
        (<Mock>game.settings.set).mockClear();
        //@ts-ignore
        game.user.isGM = false;
        await SimpleCalendar.instance.moduleDialogNoChangeClick();
        expect(game.settings.set).not.toHaveBeenCalled();
        //@ts-ignore
        game.user.isGM = true;
        await SimpleCalendar.instance.moduleDialogNoChangeClick();
        expect(game.settings.set).toHaveBeenCalledTimes(1);
    });

    test('Note Drag', () => {
        const e = new Event('drag');
        const tParent = document.createElement('div');
        tParent.appendChild((<HTMLElement>e.target));
        document.elementFromPoint = () => {return null};
        SimpleCalendar.instance.noteDrag(e);
        const sibling = document.createElement('div');
        document.elementFromPoint = () => {return sibling};
        SimpleCalendar.instance.noteDrag(e);
        (<HTMLElement>e.target).parentNode?.appendChild(sibling);
        SimpleCalendar.instance.noteDrag(e);
        expect((<HTMLElement>e.target).classList.contains('drag-active')).toBe(true);
    });

    test('Note Drag End', () => {
        const e = new Event('dragend');
        const tParent = document.createElement('div');
        tParent.appendChild((<HTMLElement>e.target));
        SimpleCalendar.instance.currentYear = y;
        SimpleCalendar.instance.notes.push(new Note());
        SimpleCalendar.instance.notes[0].year = 0;
        SimpleCalendar.instance.notes[0].month = 1;
        SimpleCalendar.instance.notes[0].day = 1;
        SimpleCalendar.instance.notes[0].playerVisible = true;
        SimpleCalendar.instance.notes[0].endDate = {year: 0, month: 1, day: 1};
        SimpleCalendar.instance.noteDragEnd(e);

        (<HTMLElement>e.target).setAttribute('data-index', 'asd');
        SimpleCalendar.instance.noteDragEnd(e);
        expect(game.settings.set).toHaveBeenCalledTimes(1);

        (<HTMLElement>e.target).setAttribute('data-index', SimpleCalendar.instance.notes[0].id);
        SimpleCalendar.instance.noteDragEnd(e);
        expect(game.settings.set).toHaveBeenCalledTimes(2);

        const orig = game.settings.get;
        game.settings.get =(moduleName: string, settingName: string) => { return [{id: SimpleCalendar.instance.notes[0].id}];};
        SimpleCalendar.instance.noteDragEnd(e);
        expect(game.settings.set).toHaveBeenCalledTimes(3);
        game.settings.get = orig;
    });
});<|MERGE_RESOLUTION|>--- conflicted
+++ resolved
@@ -89,7 +89,7 @@
         // @ts-ignore
         game.user.isGM = true;
         await SimpleCalendar.instance.init();
-        expect(Handlebars.registerHelper).toHaveBeenCalledTimes(6);
+        expect(Handlebars.registerHelper).toHaveBeenCalledTimes(4);
         // @ts-ignore
         //expect(SimpleCalendar.instance.primaryCheckTimeout).toBeDefined();
         //expect(game.socket.emit).toHaveBeenCalledTimes(2);
@@ -535,13 +535,8 @@
         fakeQuery.length = 1;
         //@ts-ignore
         SimpleCalendar.instance.activateListeners(fakeQuery);
-<<<<<<< HEAD
-        expect(fakeQuery.find).toHaveBeenCalledTimes(18);
-        expect(onFunc).toHaveBeenCalledTimes(12);
-=======
         expect(fakeQuery.find).toHaveBeenCalledTimes(17);
         expect(onFunc).toHaveBeenCalledTimes(11);
->>>>>>> 238fb8c4
 
         fakeQuery.find = jest.fn()
             .mockReturnValueOnce({outerHeight: jest.fn().mockReturnValue(250), outerWidth: jest.fn().mockReturnValue(250)})
@@ -554,13 +549,8 @@
 
         //@ts-ignore
         SimpleCalendar.instance.activateListeners(fakeQuery);
-<<<<<<< HEAD
-        expect(fakeQuery.find).toHaveBeenCalledTimes(18);
-        expect(onFunc).toHaveBeenCalledTimes(24);
-=======
         expect(fakeQuery.find).toHaveBeenCalledTimes(17);
         expect(onFunc).toHaveBeenCalledTimes(22);
->>>>>>> 238fb8c4
 
         SimpleCalendar.instance.compactView = true;
         fakeQuery.find = jest.fn()
@@ -573,11 +563,7 @@
         //@ts-ignore
         SimpleCalendar.instance.activateListeners(fakeQuery);
         expect(fakeQuery.find).toHaveBeenCalledTimes(12);
-<<<<<<< HEAD
-        expect(onFunc).toHaveBeenCalledTimes(31);
-=======
         expect(onFunc).toHaveBeenCalledTimes(29);
->>>>>>> 238fb8c4
     });
 
     test('Show Compact Notes', () => {
@@ -1108,16 +1094,12 @@
         game.settings.get =(moduleName: string, settingName: string) => { return {gameWorldTimeIntegration: GameWorldTimeIntegrations.None, showClock: false, playersAddNotes: false};};
         //@ts-ignore
         SimpleCalendar.instance.loadGeneralSettings();
-<<<<<<< HEAD
-        expect(SimpleCalendar.instance.currentYear.generalSettings.playersReorderNotes).toBe(false);
-=======
         expect(y.generalSettings.pf2eSync).toBe(true);
 
         game.settings.get =(moduleName: string, settingName: string) => { return {gameWorldTimeIntegration: GameWorldTimeIntegrations.None, showClock: false};};
         //@ts-ignore
         SimpleCalendar.instance.loadGeneralSettings();
         expect(y.generalSettings.permissions.addNotes.player).toBe(false);
->>>>>>> 238fb8c4
         game.settings.get = orig;
     });
 
