--- conflicted
+++ resolved
@@ -57,14 +57,9 @@
      */
     public primary: boolean = false;
     /**
-<<<<<<< HEAD
-     * Timeout number associated with the check to see if this is the primary GM or not
-     * @type {number | undefined}
-=======
      * The primary check timeout number used when checking if this user is the GM
      * @type{number|undefined}
      * @private
->>>>>>> 238fb8c4
      */
     private primaryCheckTimeout: number | undefined;
     /**
@@ -73,17 +68,15 @@
      */
     hasBeenResized: boolean = false;
     /**
-<<<<<<< HEAD
      * The new note dialog
      * @type {SimpleCalendarNotes | undefined}
      */
     newNote: SimpleCalendarNotes | undefined;
 
-=======
+    /**
      * If to show the compact view of the calendar
      * @type {boolean}
      */
->>>>>>> 238fb8c4
     compactView: boolean = false;
     /**
      * If to show the notes section of the compact view
@@ -246,22 +239,13 @@
                 isGM: GameSettings.IsGm(),
                 changeDateTime: this.currentYear.canUser(game.user, this.currentYear.generalSettings.permissions.changeDateTime),
                 isPrimary: this.primary,
-<<<<<<< HEAD
-                addNotes: GameSettings.IsGm() || this.currentYear.generalSettings.playersAddNotes,
+                addNotes: this.currentYear.canUser(game.user, this.currentYear.generalSettings.permissions.addNotes),
                 reorderNotes: GameSettings.IsGm() || this.currentYear.generalSettings.playersReorderNotes,
                 currentYear: this.currentYear.toTemplate(),
                 showSelectedDay: this.currentYear.visibleYear === this.currentYear.selectedYear,
                 showCurrentDay: this.currentYear.visibleYear === this.currentYear.numericRepresentation,
-                showSetCurrentDate: GameSettings.IsGm() && showSetCurrentDate,
+                showSetCurrentDate: this.currentYear.canUser(game.user, this.currentYear.generalSettings.permissions.changeDateTime) && showSetCurrentDate,
                 notes: this.getNotesForDay().map(n => n.toTemplate()),
-=======
-                addNotes: this.currentYear.canUser(game.user, this.currentYear.generalSettings.permissions.addNotes),
-                currentYear: this.currentYear.toTemplate(),
-                showSelectedDay: this.currentYear.visibleYear === this.currentYear.selectedYear,
-                showCurrentDay: this.currentYear.visibleYear === this.currentYear.numericRepresentation,
-                showSetCurrentDate: this.currentYear.canUser(game.user, this.currentYear.generalSettings.permissions.changeDateTime) && showSetCurrentDate,
-                notes: this.getNotesForDay(),
->>>>>>> 238fb8c4
                 clockClass: this.clockClass,
                 timeUnits: this.timeUnits,
                 compactView: this.compactView,
@@ -1032,11 +1016,6 @@
             if(this.currentYear){
                 this.currentYear.generalSettings.gameWorldTimeIntegration = gSettings.gameWorldTimeIntegration;
                 this.currentYear.generalSettings.showClock = gSettings.showClock;
-<<<<<<< HEAD
-                this.currentYear.generalSettings.playersAddNotes = gSettings.playersAddNotes;
-                if(gSettings.hasOwnProperty('playersReorderNotes')){
-                    this.currentYear.generalSettings.playersReorderNotes = gSettings.playersReorderNotes;
-=======
                 if(gSettings.hasOwnProperty('pf2eSync')){
                     this.currentYear.generalSettings.pf2eSync = gSettings.pf2eSync;
                 }
@@ -1046,7 +1025,6 @@
                     this.currentYear.generalSettings.permissions.addNotes.player = <boolean>gSettings['playersAddNotes'];
                     this.currentYear.generalSettings.permissions.addNotes.trustedPlayer = <boolean>gSettings['playersAddNotes'];
                     this.currentYear.generalSettings.permissions.addNotes.assistantGameMaster = <boolean>gSettings['playersAddNotes'];
->>>>>>> 238fb8c4
                 }
             } else {
                 Logger.error('No Current year configured, can not load general settings.');
