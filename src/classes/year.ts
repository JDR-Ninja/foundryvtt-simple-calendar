--- conflicted
+++ resolved
@@ -1024,9 +1024,4 @@
 
         return name;
     }
-<<<<<<< HEAD
-
-
-=======
->>>>>>> f876505e
 }