--- conflicted
+++ resolved
@@ -97,17 +97,13 @@
     generalSettings: GeneralSettings = {
         gameWorldTimeIntegration: GameWorldTimeIntegrations.None,
         showClock: false,
-<<<<<<< HEAD
-        playersAddNotes: false,
-        playersReorderNotes: false
-=======
         pf2eSync: true,
         permissions: {
             viewCalendar: {player: true, trustedPlayer: true, assistantGameMaster: true, users: undefined},
             addNotes: {player: false, trustedPlayer: false, assistantGameMaster: false, users: undefined},
             changeDateTime: {player: false, trustedPlayer: false, assistantGameMaster: false, users: undefined}
-        }
->>>>>>> 238fb8c4
+        },
+        playersReorderNotes: false
     };
     /**
      * All of the seasons for this calendar
@@ -287,15 +283,11 @@
         y.time = this.time.clone();
         y.generalSettings.gameWorldTimeIntegration = this.generalSettings.gameWorldTimeIntegration;
         y.generalSettings.showClock = this.generalSettings.showClock;
-<<<<<<< HEAD
-        y.generalSettings.playersAddNotes = this.generalSettings.playersAddNotes;
-        y.generalSettings.playersReorderNotes = this.generalSettings.playersReorderNotes;
-=======
         y.generalSettings.pf2eSync = this.generalSettings.pf2eSync;
         y.generalSettings.permissions.viewCalendar = Year.clonePermissions(this.generalSettings.permissions.viewCalendar);
         y.generalSettings.permissions.addNotes = Year.clonePermissions(this.generalSettings.permissions.addNotes);
         y.generalSettings.permissions.changeDateTime = Year.clonePermissions(this.generalSettings.permissions.changeDateTime);
->>>>>>> 238fb8c4
+        y.generalSettings.playersReorderNotes = this.generalSettings.playersReorderNotes;
         y.seasons = this.seasons.map(s => s.clone());
         y.moons = this.moons.map(m => m.clone());
         return y;
