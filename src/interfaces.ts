/**
 * Interface for the calendar template that is passed to the HTML for rendering
 */
export interface CalendarTemplate {
    isGM: boolean;
    playersAddNotes: boolean;
    selectedYear: number;
    selectedMonth: MonthTemplate | undefined;
    selectedDay: DayTemplate | undefined;
    visibleYear: number;
    visibleMonth: MonthTemplate | undefined;
    visibleMonthStartWeekday: any[];
    currentYear: YearTemplate;
    currentMonth: MonthTemplate | undefined;
    currentDay: DayTemplate | undefined;
    showSelectedDay: boolean;
    showCurrentDay: boolean;
    notes: NoteTemplate[];
}

/**
 * Interface for the year template that is passed to the HTML for rendering
 */
export interface YearTemplate {
    /** The display text of the year */
    display: string;
    /** The numeric representation of the year */
    numericRepresentation: number;
    /** The months that make up the year */
    months: MonthTemplate[];
    /** The days of the week */
    weekdays: WeekdayTemplate[];
}

/**
 * Interface for the data saved to the game settings for a year class
 */
export interface YearConfig {
    numericRepresentation: number;
    prefix: string;
    postfix: string;
}

/**
 * Interface for the month template that is passed to the HTML for rendering
 */
export interface  MonthTemplate {
    display: string;
    name: string;
    numericRepresentation: number;
    current: boolean;
    visible: boolean;
    selected: boolean;
    days: any[];
    numberOfDays: number;
}

/**
 * Interface for the data saved to the game settings for a month class
 */
export interface MonthConfig {
    name: string;
    numericRepresentation: number;
    numberOfDays: number;
}

/**
 * Interface for the day template that is passed to the HTML for rendering
 */
export interface DayTemplate {
    /** The display name of the day */
    name: string;
    /** The numeric representation of the day */
    numericRepresentation: number;
    /** If this day is the current day */
    current: boolean;
    /** If this day has been selected */
    selected: boolean;
}

/**
 * Interface for the data saved to the game settings for the current date
 */
export interface CurrentDateConfig {
    /** The current year */
    year: number;
    /** The current month */
    month: number;
    /** The current day */
    day: number
}

<<<<<<< HEAD

export interface NoteTemplate {
    year: number;
    month: number;
    day: number;
    title: string;
    content: string;
    author: string;
=======
/**
 * Interface for the weekday tempalte that is passed to the HTML for rendering
 */
export interface WeekdayTemplate {
    name: string;
    firstCharacter: string;
    numericRepresentation: number;
}

/**
 * Interface for the data saved to the game settings for each weekday class
 */
export interface WeekdayConfig {
    name: string;
    numericRepresentation: number;
>>>>>>> 7f53630f
}<|MERGE_RESOLUTION|>--- conflicted
+++ resolved
@@ -90,8 +90,6 @@
     day: number
 }
 
-<<<<<<< HEAD
-
 export interface NoteTemplate {
     year: number;
     month: number;
@@ -99,7 +97,8 @@
     title: string;
     content: string;
     author: string;
-=======
+}
+
 /**
  * Interface for the weekday tempalte that is passed to the HTML for rendering
  */
@@ -115,5 +114,4 @@
 export interface WeekdayConfig {
     name: string;
     numericRepresentation: number;
->>>>>>> 7f53630f
 }