--- conflicted
+++ resolved
@@ -21,12 +21,8 @@
     gameWorldTimeIntegration: GameWorldTimeIntegrations;
     /** If to show the clock below the calendar */
     showClock: boolean;
-<<<<<<< HEAD
-    /** If players can add their own notes */
-    playersAddNotes: boolean;
     /** If players can re-order the notes on a day */
     playersReorderNotes: boolean;
-=======
     /** If the Pathfinder 2e world clock sync is turned on */
     pf2eSync: boolean;
     /** What roles/players are allows to do certain actions */
@@ -46,7 +42,6 @@
     trustedPlayer: boolean;
     assistantGameMaster: boolean;
     users?: string[]
->>>>>>> 238fb8c4
 }
 
 export interface CalendarTemplate {
