{
  "FSC.Title": "Simple Calendar",
  "FSC.Compact": "Kompakt",
  "FSC.Full": "Vollständig",
  "FSC.Help": "Hilfe",
  "FSC.One": "1",
  "FSC.Five": "5",
  "FSC.Thirty": "30",
  "FSC.ButtonTitle": "Kalender",
  "FSC.Day": "Tag",
  "FSC.Days": "Tage",
  "FSC.Month": "Monat",
  "FSC.Year": "Jahr",
  "FSC.Hour": "Stunde",
  "FSC.HourShorthand": "Std",
  "FSC.Minute": "Minute",
  "FSC.MinuteShorthand": "Min",
  "FSC.Second": "Sekunde",
  "FSC.SecondShorthand": "Sek",
  "FSC.Forward": "Vorwärts",
  "FSC.Back": "Zurück",
<<<<<<< HEAD
  "FSC.Random": "Zufällig",
=======
  "FSC.Random": "Zufall",
>>>>>>> 5d591dbc
  "FSC.ShowAdvanced": "Erweitert anzeigen",
  "FSC.HideAdvanced": "Erweitert verbergen",
  "FSC.DateControls": "Datumskontrolle",
  "FSC.DateControlsHelp": "Benutze diese Kontrollen um das aktuelle Datum im Spiel zu ändern.",
  "FSC.NoDateControls": "Simple Calendar wurde dazu konfiguriert um andere Module Datum und Zeit steuern zu lassen. Bitte nutze diese Module um die Zeit zu steuern oder ändere die Konfiguration.",
  "FSC.SetCurrentDate": "Aktuelles Datum setzen",
  "FSC.SetCurrentDateDialog.Title": "Bestätige Datumsänderung",
  "FSC.SetCurrentDateDialog.Content": "Die Änderung des Datums erfolgt auf einen Tag, der nicht sichtbar ist!<br/>Bist du sicher, dass du das Datum auf <strong>{DATE}</strong> ändern willst?",
  "FSC.Apply": "Anwenden",
  "FSC.AdvancedOptions": "Erweiterte Optionen",
  "FSC.Today": "Heute",
  "FSC.Configure": "Konfigurieren",
  "FSC.Import": "Import",
  "FSC.Export": "Export",
  "FSC.By": "Durch",
  "FSC.Cancel": "Abbrechen",
  "FSC.Edit": "Bearbeiten",
  "FSC.Delete": "Löschen",
  "FSC.DeleteConfirm": "Löschen bestätigen",
  "FSC.DeleteConfirmText": "Möchtest du diesen Eintrag wirklich löschen?",
  "FSC.OverwriteConfirm": "Überschreibe existierende",
  "FSC.OverwriteConfirmText": "Anwenden dieser Änderung wird alle existierende Kalenderkonfigurationen überschreiben. Bist du sicher?",
  "FSC.ChangeNextMonth": "Wechsle zu nächstem Monat",
  "FSC.ChangePreviousMonth": "Wechsle zu vorherigem Monat",
  "FSC.MoveYearForward": "Ein Jahr vorwärts",
  "FSC.MoveMonthForward": "Einen Monat vorwärts",
  "FSC.MoveDayForward": "Einen Tag vorwärts",
  "FSC.MoveYearBack": "Ein Jahr zurück",
  "FSC.MoveMonthBack": "Einen Monat zurück",
  "FSC.MoveDayBack": "Einen Tag zurück",
  "FSC.Time.Controls": "Zeitkontrollen",
  "FSC.Time.ControlsHelp": "Wähle eine Zeiteinheit, dann benutze die Steuerelemente um die Zeiteinheit um 1 oder 5 vor oder zurück zu stellen.",
  "FSC.Time.Forward": "Zeit vorwärts.",
  "FSC.Time.Backward": "Zeit zurück.",
  "FSC.Time.Start": "Zeit laufen lassen",
  "FSC.Time.Stop": "Zeit stoppen",
  "FSC.Notes.DialogTitle": "Notiz",
  "FSC.Notes.New": "Neue Notiz",
  "FSC.Notes.Empty": "Keine Notizen für dieses Datum",
  "FSC.Notes.For": "Notitzen für",
  "FSC.Notes.AddNew": "Neue Notiz hinzufügen",
  "FSC.Notes.NewFor": "Neue Notiz für",
  "FSC.Notes.Title": "Notiztitel",
  "FSC.Notes.TitleHelp": "Der Titel dieser Notiz.",
  "FSC.Notes.PlayerVisible": "Sichtbar für Spieler",
  "FSC.Notes.PlayerVisibleHelp": "Steuert, ob diese Notiz für Spieler sichtbar sein soll oder nicht.",
  "FSC.Notes.Repeating": "Notizwiederholungen",
  "FSC.Notes.RepeatingHelp": "Steuert, ob diese Notiz wöchentlich, monatlich, jährlich oder gar nicht wiederholt wird.",
  "FSC.Notes.Save": "Notiz Speichern",
  "FSC.Notes.Repeats": "Wiederholt sich",
  "FSC.Notes.Repeat.Never": "Nie",
  "FSC.Notes.Repeat.Monthly": "Monatlich",
  "FSC.Notes.Repeat.Yearly": "Jährlich",
  "FSC.Notes.Repeat.Weekly": "Wöchentlich",
  "FSC.Notes.Author": "Autor",
  "FSC.Date.Sunday": "Sonntag",
  "FSC.Date.Monday": "Montag",
  "FSC.Date.Tuesday": "Dienstag",
  "FSC.Date.Wednesday": "Mittwoch",
  "FSC.Date.Thursday": "Donnerstag",
  "FSC.Date.Friday": "Freitag",
  "FSC.Date.Saturday": "Samstag",
  "FSC.Date.January": "Januar",
  "FSC.Date.February": "Februar",
  "FSC.Date.March": "März",
  "FSC.Date.April": "April",
  "FSC.Date.May": "Mai",
  "FSC.Date.June": "Juni",
  "FSC.Date.July": "Juli",
  "FSC.Date.August": "August",
  "FSC.Date.September": "September",
  "FSC.Date.October": "Oktober",
  "FSC.Date.November": "November",
  "FSC.Date.December": "Dezember",
  "FSC.Time.Current": "Aktuelle Zeit",
  "FSC.Moon.Phase.New": "Neumond",
  "FSC.Moon.Phase.WaxingCrescent": "Zunehmende Sichel",
  "FSC.Moon.Phase.FirstQuarter": "Erstes Viertel",
  "FSC.Moon.Phase.WaxingGibbous": "Zunehmendes Dreiviertel",
  "FSC.Moon.Phase.Full": "Vollmond",
  "FSC.Moon.Phase.WaningGibbous": "Abnehmendes Dreiviertel",
  "FSC.Moon.Phase.LastQuarter": "Letztes Viertel",
  "FSC.Moon.Phase.WaningCrescent": "Abnehmende Sichel",
  "FSC.Configuration.Title": "Kalenderkonfiguration",
  "FSC.Configuration.Description": "Mit diesem Formular kannst du deinen Spielkalender individualisieren, indem du das aktuelle Jahr einstellst, wie viele Monate es gibt, den Namen jedes Monats und wie viele Tage jeder Monat hat.",
  "FSC.Configuration.Help": "Für Hilfe zur Konfiguration des Kalenders schau in die <a href='https://github.com/vigoren/foundryvtt-simple-calendar/tree/main/docs/Configuration.md' target='_blank'>Dokumentation!</a>",
  "FSC.Configuration.Save": "Konfiguration speichern",
  "FSC.Configuration.General.Title": "Allgemein",
  "FSC.Configuration.General.PreDefined": "Vordefinierte Kalender",
  "FSC.Configuration.General.PreDefinedHelp": "Wähle aus einem der vordefinierten Kalender um schneller zu starten.",
  "FSC.Configuration.General.GameWorldTime": "Integration der Spielzeit",
  "FSC.Configuration.General.GameWorldTimeHelp": "Sage dem Kalender, wie er sich in die Spielzeit integrieren und auf Updates der Spielzeit reagieren soll.",
  "FSC.Configuration.General.None": "Keine: Bindet sich nicht in die Spielzeit ein.",
  "FSC.Configuration.General.Self": "Selbst: Kontrolliert die Spielzeit und ignoriert Updates von anderen Modulen.",
  "FSC.Configuration.General.ThirdParty": "Drittanbietermodule: Folgt nur den Spielzeit-Updates anderer Module.",
  "FSC.Configuration.General.Mixed": "Gemischt: Aktualisiert die Spielzeit und folgt Spielzeit-Updates anderer Module.",
<<<<<<< HEAD
  "FSC.Configuration.General.PF2ESync": "Pathfinder 2E: Welt-zeit Sync",
  "FSC.Configuration.General.PF2ESyncHelp": "Erzwing die Synchronisation von Simple Calender mit der eingebauten Welt-Zeit von Pathfinder 2E.",
=======
  "FSC.Configuration.General.PF2ESync": "Pathfinder 2E: Synchronisation der Weltzeit",
  "FSC.Configuration.General.PF2ESyncHelp": "Dies zwingt SImple Calendar dazu mit der in Pathfinder 2E eingebauten Weltzeit synchron zu bleiben.",
>>>>>>> 5d591dbc
  "FSC.Configuration.General.ShowClock": "Uhr anzeigen",
  "FSC.Configuration.General.ShowClockHelp": "Steuert, ob die Uhr unter dem Kalender angezeigt werden soll. Wenn aktiviert werden die Steuerelemente für Stunden, Minuten und Sekunden ebenfalls angezeigt.",
  "FSC.Configuration.General.PlayerAddNotes": "Spieler können Notizen hinzufügen",
  "FSC.Configuration.General.PlayerAddNotesHelp": "Erlaubt Spielern dem Kalender ihre eigenen Notizen hinzuzufügen.",
  "FSC.Configuration.General.QuickSetup": "Schnelles Setup",
  "FSC.Configuration.General.Notes": "Notizen",
  "FSC.Configuration.General.ImportExport.Title": "Import/Export",
  "FSC.Configuration.General.ImportExport.SCConfig": "Import/Export Kalender Konfiguration",
  "FSC.Configuration.General.ImportExport.SCConfigHelp": "Importieren und Exportieren der Konfiguration von Simple Calendar zum Sichern und Laden in anderen Welten.",
  "FSC.Configuration.General.ThirdPartyModule": "Drittanbieter-Module Import/Export",
<<<<<<< HEAD
  "FSC.Configuration.General.Permissions.Note": "Hier können Rechte für zahlreiche Interaktionen mit Simple Calender auf der Basis von Foundry-Rollen eingestellt werden. SL haben imemr dieses Recht.",
  "FSC.Configuration.General.CalendarPlayerVisible": "Kalender anzeigen",
  "FSC.Configuration.General.CalendarPlayerVisibleHelp": "Die ausgewählte Rolle kann Simple Calendar öffnen.",
  "FSC.Configuration.General.PlayersChangeDateTime": "Datum und Uhrzeit anpassen",
  "FSC.Configuration.General.PlayersChangeDateTimeHelp": "Die ausgewählte Rolle kann Datum und Uhrzeit in Simple Calendar anpassen.",
=======
  "FSC.Configuration.General.Permissions.Note": "Hier können die Berechtigungen für verschiedene Interaktionen mit Simple Calendar basierend auf Foundry-Rollen angepasst werden. Spielleiter haben immer diese Berechtigungen.",
  "FSC.Configuration.General.CalendarPlayerVisible": "Kalender ansehen",
  "FSC.Configuration.General.CalendarPlayerVisibleHelp": "Die markierten Rollen können Simple Calendar öffnen.",
  "FSC.Configuration.General.PlayersChangeDateTime": "Datum und Uhrzeit ändern",
  "FSC.Configuration.General.PlayersChangeDateTimeHelp": "Die markierten Rollen können das Datum und die Uhrzeit des Simple Calendar ändern",
>>>>>>> 5d591dbc
  "FSC.Configuration.Notes.Title": "Notizeinstellungen",
  "FSC.Configuration.Year.Title": "Jahreseinstellungen",
  "FSC.Configuration.Year.Current": "Aktuelles Jahr",
  "FSC.Configuration.Year.CurrentHelp": "Das aktuelle Jahr in dem das Spiel stattfindet. Dies kann auch über die Datumskontrolle eingestellt werden.",
  "FSC.Configuration.Year.Prefix": "Jahr Präfix",
  "FSC.Configuration.Year.PrefixHelp": "Text, der vor der Jahreszahl angezeigt wird.",
  "FSC.Configuration.Year.Postfix": "Jahr Suffix",
  "FSC.Configuration.Year.PostfixHelp": "Text, der nach der Jahreszahl angezeigt wird.",
  "FSC.Configuration.Year.YearZero": "Jahr Null",
  "FSC.Configuration.Year.YearZeroHelp": "Dies ist das Jahr, das für die Berechnung, wie viel Zeit vergangen ist, als Jahr Null gilt. Dies muss im Allgemeinen nicht geändert werden.",
  "FSC.Configuration.Year.YearNames": "Jahresbezeichnungen",
  "FSC.Configuration.Year.YearName": "Jahresbezeichnung",
  "FSC.Configuration.Year.YearNameAdd": "Jahresbezeichnung hinzufügen",
  "FSC.Configuration.Year.YearNameRemove": "Alle Jahresbezeichnungen löschen",
  "FSC.Configuration.Year.YearNamesStart": "Startjahr für Jahresbezeichnung",
  "FSC.Configuration.Year.YearNamesStartHelp": "Das Jahr, in dem die erste Jahresbezeichnung in der Liste beginnt.",
  "FSC.Configuration.Year.YearNameBehaviour": "Verhalten Jahresbezeichnungen",
  "FSC.Configuration.Year.YearNameBehaviourHelp": "Wie die Reihenfolge der Jahresbezeichnungen festgelegt werden.",
  "FSC.Configuration.Year.Seasons": "Jahreszeiten",
  "FSC.Configuration.Season.Name": "Jahreszeit Name",
  "FSC.Configuration.Season.NameHelp": "Der Name der Jahreszeit.",
  "FSC.Configuration.Season.StartingMonth": "Beginnender Monat",
  "FSC.Configuration.Season.StartingMonthHelp": "Der Monat, an dem die Jahreszeit beginnt.",
  "FSC.Configuration.Season.StartingDay": "Beginnender Tag",
  "FSC.Configuration.Season.StartingDayHelp": "Der Tag des Monats, an dem die Jahreszeit beginnt.",
  "FSC.Configuration.Season.Color": "Farbe",
  "FSC.Configuration.Season.ColorHelp": "Die Farbe, die die Jahreszeit repräsentiert.",
  "FSC.Configuration.Season.ColorWhite": "Weiß",
  "FSC.Configuration.Season.ColorSpring": "Frühling",
  "FSC.Configuration.Season.ColorSummer": "Sommer",
  "FSC.Configuration.Season.ColorFall": "Herbst",
  "FSC.Configuration.Season.ColorWinter": "Winter",
  "FSC.Configuration.Season.ColorCustom": "Eigene Farbe",
  "FSC.Configuration.Season.ColorCustomHelp": "Setze einen eigenen Hexwert für die Farbe der Jahreszeit.",
  "FSC.Configuration.Season.RemoveAll": "Alle Jahreszeiten entfernen",
  "FSC.Configuration.Season.Add": "Neue Jahreszeit hinzu",
  "FSC.Configuration.Month.Title": "Monatseinstellungen",
  "FSC.Configuration.Month.Name": "Monatsname",
  "FSC.Configuration.Month.NameHelp": "Der Name des Monats.",
  "FSC.Configuration.Month.Days": "Anzahl Tage",
  "FSC.Configuration.Month.DaysHelp": "Die Anzahl an Tagen in diesem Monat.",
  "FSC.Configuration.Month.Intercalary": "Interkalendarischer Monat",
  "FSC.Configuration.Month.IntercalaryHelp": "Steuert, ob dieser Monat interkalendarisch ist oder nicht.",
  "FSC.Configuration.Month.IntercalaryInclude": "Interkalendarischen Monat in Gesamtzahl Tage einbeziehen",
  "FSC.Configuration.Month.IntercalaryIncludeHelp": "Wenn aktiviert, werden die Tage, die den interkalendarischen Monat ausmachen, in die Gesamtzahl Tage des Jahres einbezogen.",
  "FSC.Configuration.Month.DayOffset": "Tage Abweichung",
  "FSC.Configuration.Month.DayOffsetHelp": "Die Anzahl an Tagen Abweichung. Benutze diese, wenn der Monat am 2. statt am 1. Tag beginnen soll.",
  "FSC.Configuration.Month.Number": "Monatszahl",
  "FSC.Configuration.Month.NumberHelp": "Die numerische Repräsentation des Monats.",
  "FSC.Configuration.Month.StartingWeekDay": "Start an Wochentag",
  "FSC.Configuration.Month.StartingWeekDayHelp": "Wähle, an welchem Wochentag dieser Monat immer beginnen soll, oder belasse es bei der Standardeinstellung, damit der Kalender den passenden Wochentag ermitteln kann.",
  "FSC.Configuration.Month.Remove": "Entfernen",
  "FSC.Configuration.Month.RemoveAll": "Alle Monate entfernen",
  "FSC.Configuration.Month.Add": "Neuen Monat hinzu",
  "FSC.Configuration.Months": "Monate",
  "FSC.Configuration.Weekday.Title": "Wochentage",
  "FSC.Configuration.Weekday.ShowHeadings": "Wochentagstitel anzeigen",
  "FSC.Configuration.Weekday.ShowHeadingsHelp": "Wenn du die Titel der Wochentage im Kalender anzeigen möchtest.",
  "FSC.Configuration.Weekday.Name": "Wochentag Name",
  "FSC.Configuration.Weekday.NameHelp": "Der Name des Wochentags.",
  "FSC.Configuration.Weekday.Add": "Neuen Wochentag hinzu",
  "FSC.Configuration.Weekday.RemoveAll": "Alle Wochentage entfernen",
  "FSC.Configuration.Weekdays": "Wochentage",
  "FSC.Configuration.Weekday.Options": "Wochentagseinstellungen",
  "FSC.Configuration.Weekday.FirstWeekDay": "Start der Woche",
  "FSC.Configuration.Weekday.FirstWeekDayHelp": "Diese Einstellung steuert den Tag mit dem die Woche am ersten tag des Jahres 0 beginnt.",
  "FSC.Configuration.DefaultNoteVisibility": "Standard Notiz Spielersichtbarkeit",
  "FSC.Configuration.DefaultNoteVisibilityHint": "Für neue Notizen, ob standardmäßig die Sichtbarkeit für Spieler aktiviert sein soll",
  "FSC.Configuration.LeapYear.Title": "Schaltjahre",
  "FSC.Configuration.LeapYear.Rule": "Schaltjahresregeln",
  "FSC.Configuration.LeapYear.RuleHelp": "Die Regeln, denen Schaltjahre folgen.",
  "FSC.Configuration.LeapYear.CustomMod": "Wann Schaltjahre auftreten",
  "FSC.Configuration.LeapYear.CustomModHelp": "Alle x Jahre ist ein Schaltjahr.",
  "FSC.Configuration.LeapYear.Rules.None": "Keine",
  "FSC.Configuration.LeapYear.Rules.Gregorian": "Gregorianisch",
  "FSC.Configuration.LeapYear.Rules.Custom": "Eigene",
  "FSC.Configuration.LeapYear.Days": "Anzahl Tage in einem Schaltjahr",
  "FSC.Configuration.LeapYear.DaysHelp": "Die Anzahl der Tage des Monats in einem Schaltjahr.",
  "FSC.Configuration.LeapYear.Options": "Schaltjahr Optionen",
  "FSC.Configuration.Time.Title": "Zeiteinstellungen",
  "FSC.Configuration.Time.HoursInDay": "Stunden pro Tag",
  "FSC.Configuration.Time.HoursInDayHelp": "Wieviele Stunden einen einzelnen Tag ausmachen.",
  "FSC.Configuration.Time.MinutesInHour": "Minuten pro Stunde",
  "FSC.Configuration.Time.MinutesInHourHelp": "Wieviele Stunden Minuten eine Stunde ausmachen.",
  "FSC.Configuration.Time.SecondsInMinute": "Sekunden pro Minute",
  "FSC.Configuration.Time.SecondsInMinuteHelp": "Wieviele Sekunden eine Minute ausmachen.",
  "FSC.Configuration.Time.GameTimeRatio": "Spielsekunden pro Realsekunde",
  "FSC.Configuration.Time.GameTimeRatioHelp": "Wie viele Sekunden im Spiel pro Sekunde realer Zeit vergehen.",
  "FSC.Configuration.Time.Options": "Zeitoptionen",
<<<<<<< HEAD
  "FSC.Configuration.Time.ClockSettings": "Uhr-Einstellung",
  "FSC.Configuration.Time.UpdateFrequency": "Aktualisierungshäufigkeit",
  "FSC.Configuration.Time.UpdateFrequencyHelp": "Beschreibt, wie oft die Uhr aktualisiert wird.",
  "FSC.Configuration.Time.UnifyGameAndClock": "Verlinke Uhr Start/Pause mit Spiel Start/Pause",
  "FSC.Configuration.Time.UnifyGameAndClockHelp": "verlinkt den Start/Pause Knopf der Uhr mit Pause/Pausieren Aufheben des Systems.",
=======
  "FSC.Configuration.Time.ClockSettings": "Uhreinstellungen",
>>>>>>> 5d591dbc
  "FSC.Configuration.Moon.Title": "Mondeinstellungen",
  "FSC.Configuration.Moon.Name": "Mondname",
  "FSC.Configuration.Moon.NameHelp": "Der Name des Mondes.",
  "FSC.Configuration.Moon.CycleLength": "Zykluslänge",
  "FSC.Configuration.Moon.CycleLengthHelp": "Die Länge des Mondzyklus in Tagen. Akzeptiert Dezimalstellen.",
  "FSC.Configuration.Moon.CycleAdjustment": "Zyklusanpassungen",
  "FSC.Configuration.Moon.CycleAdjustmentHelp": "Verschiebt die aktuelle Mondphase um die angegebene Anzahl an Tagen.",
  "FSC.Configuration.Moon.Color": "Mondfarbe",
  "FSC.Configuration.Moon.ColorHelp": "Die Farbe, die diesem Mond zugeordnet ist.",
  "FSC.Configuration.Moon.Add": "Neuen Mond hinzu",
  "FSC.Configuration.Moon.RemoveAll": "Alle Monde entfernen",
  "FSC.Configuration.Moon.Phases": "Phasen",
  "FSC.Configuration.Moon.PhaseName": "Phasenbezeichnung",
  "FSC.Configuration.Moon.PhaseNameHelp": "Der Name dieser Mondphase.",
  "FSC.Configuration.Moon.PhaseLength": "Phasenlänge",
  "FSC.Configuration.Moon.PhaseLengthHelp": "Wie lange die Mondphase in Tagen dauert.",
  "FSC.Configuration.Moon.PhaseSingleDay": "Phase einzelner Tag",
  "FSC.Configuration.Moon.PhaseSingleDayHelp": "Ob diese MMondphase an einem einzelnen Tag stattfindet.",
  "FSC.Configuration.Moon.PhaseIcon": "Phasensymbol",
  "FSC.Configuration.Moon.PhaseIconHelp": "Das Symbol, das der Phase zugeordnet wird.",
  "FSC.Configuration.Moon.PhaseAdd": "Neue Mondphase hinzu",
  "FSC.Configuration.Moon.PhaseRemoveAll": "Alle Mondphasen entfernen",
  "FSC.Configuration.Moon.FirstNewMoon": "Neumondreferenz",
  "FSC.Configuration.Moon.YearReset": "Neumondreferenz zurücksetzen",
  "FSC.Configuration.Moon.YearResetHelp": "Ob und wann das Referenzjahr für den Neumond zurückgesetzt wird.",
  "FSC.Configuration.Moon.YearResetNo": "Referenzjahr nicht zurücksetzen",
  "FSC.Configuration.Moon.YearResetLeap": "Referenzjahr in jedem Schaltjahr zurücksetzen",
  "FSC.Configuration.Moon.YearResetX": "Referenzjahr alle x Jahre zurücksetzen",
  "FSC.Configuration.Moon.YearX": "Mondreferenz Jahre",
  "FSC.Configuration.Moon.YearXHelp": "Setze Neumondreferenz alle x Jahre zurück.",
  "FSC.Configuration.Moon.Year": "Neumondjahr",
  "FSC.Configuration.Moon.YearHelp": "Das Jahr, das für den Neumond als Referenz genutzt wird.",
  "FSC.Configuration.Moon.Month": "Neumond Monat",
  "FSC.Configuration.Moon.MonthHelp": "Der Monat, der als Neumondreferenz genutzt wird.",
  "FSC.Configuration.Moon.Day": "Neumond Tag",
  "FSC.Configuration.Moon.DayHelp": "Der Tag, der als Neumondreferenz genutzt wird.",
  "FSC.Configuration.Moons": "Monde",
  "FSC.Warn.Time.ActiveCombats": "Es läuft ein aktiver Kampf. Bitte beende den Kampf vor dem Start der Echtzeituhr.",
  "FSC.Warn.Notes.NotGM": "Es ist keine SL im Spiel. Eine SL muss eingeloggt sein, damit Spieler Notizen hinzufügen können.",
  "FSC.Warn.Macros.GMUpdate": "Nur die SL kann das Kalenderdatum aktualisieren!",
<<<<<<< HEAD
  "FSC.Warn.Calendar.NotGM": "Es ist keine SL im Spiel. Mindestens ein SL muss eingeloggt sein, damit Spieler Datum/Zeit ändern können.",
=======
  "FSC.Warn.Calendar.NotGM": "Es ist kein SL im Spiel vorhanden, ein SL muss eingeloggt sein, damit Spieler das Datum/die Uhrzeit ändern können.",
>>>>>>> 5d591dbc
  "FSC.Error.Note.NoTitle": "Die Notiz muss einen Titel enthalten!",
  "FSC.Error.Note.RichText": "Bitte speichere den Editorinhalt.",
  "FSC.Error.Note.NoSelectedDay": "Kann Notiz nicht hinzufügen, es ist kein Tag ausgewählt.",
  "FSC.Error.Note.NoSelectedMonth": "Kann Notiz nicht hinzufügen, es ist kein Monat ausgewählt.",
  "FSC.Error.Calendar.GMConfigure": "Du musst SL sein, um den Kalender editieren zu können.",
  "FSC.Error.Calendar.GMCurrent": "Du musst SL sein, um das aktuelle Datum ändern zu können.",
  "FSC.Module.Import": "Import in Simple Calendar",
  "FSC.Module.NoChanges": "Keine Änderungen",
  "FSC.Module.CalendarWeather.Title": "Calendar/Weather Modul erkannt!",
  "FSC.Module.CalendarWeather.Message": "Wir haben erkannt, dass das Calendar/Weather Modul für diese Welt aktiv ist.<br/><br/>Wenn du die Calendar/Weather Kalendereinstellungen in Simple Calendar importieren möchtest, wähle \"Import in Simple Calendar\", dies wird die Simple Calendar Einstellungen mit den Calendar/Weather Einstellungen abgleichen.<br/><br/>Wenn die Einstellungen von Calendar/Weather an die von Simple Calendar angeglichen werden sollen, wähle \"Export in Calendar/Weather\".<br/><br/>Ansonsten wähle \"Keine Änderungen\" und alles bleibt, wie es ist. Möchtest du den Import/Export später vornehmen, findest du die Option in den Allgemeinen Einstellungen.<br/>",
  "FSC.Module.CalendarWeather.Configuration.Message": "Wir haben festgestellt, dass das Modul Calendar/Weather für diese Welt aktiviert ist.<br/><br/>Wenn du die Calendar/Weather-Einstellungen in den Simple Calendar importieren möchtest, wähle \"Import in Simple Calendar\", damit der Simple Calendar mit den Calendar/Weather-Einstellungen übereinstimmt.<br/><br/>Wenn du den Calendar/Weather mit dem Simple Calendar überschreiben möchtest, wähle \"Export in Calendar/Weather\", damit die Kalender-/Wetter-Einstellungen mit der Konfiguration des Simple Calendars übereinstimmen.<br/>",
  "FSC.Module.CalendarWeather.Export": "Export in Calendar/Weather",
  "FSC.Module.AboutTime.Title": "About-Time Modul erkannt",
  "FSC.Module.AboutTime.Message": "Wir haben festgestellt, dass das About-Time-Modul für diese Welt aktiviert ist/wurde.<br/><br/>Wenn du die Einstellungen des About-Time-Kalenders in den Simple Calendar importieren möchtest, wähle \"In den Einfachen Kalender importieren\", damit der Simple Calendar mit den About-Time-Einstellungen übereinstimmt. <br/><br/>Wenn du die About-Time-Einstellungen in den Simple Calendar importieren möchtest, wähle \"Exportieren in About-Time\", damit die About-Time-Einstellungen mit der Konfiguration des Simple Calendars übereinstimmen.<br/><br/>Ansonsten kannst du \"Keine Änderungen\" wählen und die Dinge bleiben so, wie sie sind. Solltest du später einen Import/Export durchführen wollen, ist die Option in den allgemeinen Einstellungen des Simple Calendars verfügbar.<br/>",
  "FSC.Module.AboutTime.Configuration.Message": "Wir haben festgestellt, dass das Modul \"About-Time\" für diese Welt aktiviert ist/wurde.<br/><br/>Wenn du die Einstellungen des Kalenders \"About-Time\" in Simple Calendar importieren möchtest, wähle \"In Simple Calendar importieren\", damit Simple Calendar mit den Einstellungen von \"About-Time\" übereinstimmt.<br/><br/>Wenn du \"About-Time\" mit Simple Calendar synchronisieren möchtest, wähle \"In About-Time exportieren\", damit die Einstellungen von \"About-Time\" mit der Konfiguration von Simple Calendar übereinstimmen.<br/>",
  "FSC.Module.AboutTime.Export": "Export in About-Time",
  "FSC.Importer.NoFile": "Bitte wähle eine Datei zum Importieren aus.",
  "FSC.Importer.InvalidSCConfig": "Ungültige Datei. Bitte eine von Simple Calendar exportierte JSON Datei hochladen."
}<|MERGE_RESOLUTION|>--- conflicted
+++ resolved
@@ -19,11 +19,7 @@
   "FSC.SecondShorthand": "Sek",
   "FSC.Forward": "Vorwärts",
   "FSC.Back": "Zurück",
-<<<<<<< HEAD
   "FSC.Random": "Zufällig",
-=======
-  "FSC.Random": "Zufall",
->>>>>>> 5d591dbc
   "FSC.ShowAdvanced": "Erweitert anzeigen",
   "FSC.HideAdvanced": "Erweitert verbergen",
   "FSC.DateControls": "Datumskontrolle",
@@ -120,13 +116,8 @@
   "FSC.Configuration.General.Self": "Selbst: Kontrolliert die Spielzeit und ignoriert Updates von anderen Modulen.",
   "FSC.Configuration.General.ThirdParty": "Drittanbietermodule: Folgt nur den Spielzeit-Updates anderer Module.",
   "FSC.Configuration.General.Mixed": "Gemischt: Aktualisiert die Spielzeit und folgt Spielzeit-Updates anderer Module.",
-<<<<<<< HEAD
   "FSC.Configuration.General.PF2ESync": "Pathfinder 2E: Welt-zeit Sync",
   "FSC.Configuration.General.PF2ESyncHelp": "Erzwing die Synchronisation von Simple Calender mit der eingebauten Welt-Zeit von Pathfinder 2E.",
-=======
-  "FSC.Configuration.General.PF2ESync": "Pathfinder 2E: Synchronisation der Weltzeit",
-  "FSC.Configuration.General.PF2ESyncHelp": "Dies zwingt SImple Calendar dazu mit der in Pathfinder 2E eingebauten Weltzeit synchron zu bleiben.",
->>>>>>> 5d591dbc
   "FSC.Configuration.General.ShowClock": "Uhr anzeigen",
   "FSC.Configuration.General.ShowClockHelp": "Steuert, ob die Uhr unter dem Kalender angezeigt werden soll. Wenn aktiviert werden die Steuerelemente für Stunden, Minuten und Sekunden ebenfalls angezeigt.",
   "FSC.Configuration.General.PlayerAddNotes": "Spieler können Notizen hinzufügen",
@@ -137,19 +128,11 @@
   "FSC.Configuration.General.ImportExport.SCConfig": "Import/Export Kalender Konfiguration",
   "FSC.Configuration.General.ImportExport.SCConfigHelp": "Importieren und Exportieren der Konfiguration von Simple Calendar zum Sichern und Laden in anderen Welten.",
   "FSC.Configuration.General.ThirdPartyModule": "Drittanbieter-Module Import/Export",
-<<<<<<< HEAD
   "FSC.Configuration.General.Permissions.Note": "Hier können Rechte für zahlreiche Interaktionen mit Simple Calender auf der Basis von Foundry-Rollen eingestellt werden. SL haben imemr dieses Recht.",
   "FSC.Configuration.General.CalendarPlayerVisible": "Kalender anzeigen",
   "FSC.Configuration.General.CalendarPlayerVisibleHelp": "Die ausgewählte Rolle kann Simple Calendar öffnen.",
   "FSC.Configuration.General.PlayersChangeDateTime": "Datum und Uhrzeit anpassen",
   "FSC.Configuration.General.PlayersChangeDateTimeHelp": "Die ausgewählte Rolle kann Datum und Uhrzeit in Simple Calendar anpassen.",
-=======
-  "FSC.Configuration.General.Permissions.Note": "Hier können die Berechtigungen für verschiedene Interaktionen mit Simple Calendar basierend auf Foundry-Rollen angepasst werden. Spielleiter haben immer diese Berechtigungen.",
-  "FSC.Configuration.General.CalendarPlayerVisible": "Kalender ansehen",
-  "FSC.Configuration.General.CalendarPlayerVisibleHelp": "Die markierten Rollen können Simple Calendar öffnen.",
-  "FSC.Configuration.General.PlayersChangeDateTime": "Datum und Uhrzeit ändern",
-  "FSC.Configuration.General.PlayersChangeDateTimeHelp": "Die markierten Rollen können das Datum und die Uhrzeit des Simple Calendar ändern",
->>>>>>> 5d591dbc
   "FSC.Configuration.Notes.Title": "Notizeinstellungen",
   "FSC.Configuration.Year.Title": "Jahreseinstellungen",
   "FSC.Configuration.Year.Current": "Aktuelles Jahr",
@@ -239,15 +222,11 @@
   "FSC.Configuration.Time.GameTimeRatio": "Spielsekunden pro Realsekunde",
   "FSC.Configuration.Time.GameTimeRatioHelp": "Wie viele Sekunden im Spiel pro Sekunde realer Zeit vergehen.",
   "FSC.Configuration.Time.Options": "Zeitoptionen",
-<<<<<<< HEAD
   "FSC.Configuration.Time.ClockSettings": "Uhr-Einstellung",
   "FSC.Configuration.Time.UpdateFrequency": "Aktualisierungshäufigkeit",
   "FSC.Configuration.Time.UpdateFrequencyHelp": "Beschreibt, wie oft die Uhr aktualisiert wird.",
   "FSC.Configuration.Time.UnifyGameAndClock": "Verlinke Uhr Start/Pause mit Spiel Start/Pause",
   "FSC.Configuration.Time.UnifyGameAndClockHelp": "verlinkt den Start/Pause Knopf der Uhr mit Pause/Pausieren Aufheben des Systems.",
-=======
-  "FSC.Configuration.Time.ClockSettings": "Uhreinstellungen",
->>>>>>> 5d591dbc
   "FSC.Configuration.Moon.Title": "Mondeinstellungen",
   "FSC.Configuration.Moon.Name": "Mondname",
   "FSC.Configuration.Moon.NameHelp": "Der Name des Mondes.",
@@ -288,11 +267,7 @@
   "FSC.Warn.Time.ActiveCombats": "Es läuft ein aktiver Kampf. Bitte beende den Kampf vor dem Start der Echtzeituhr.",
   "FSC.Warn.Notes.NotGM": "Es ist keine SL im Spiel. Eine SL muss eingeloggt sein, damit Spieler Notizen hinzufügen können.",
   "FSC.Warn.Macros.GMUpdate": "Nur die SL kann das Kalenderdatum aktualisieren!",
-<<<<<<< HEAD
   "FSC.Warn.Calendar.NotGM": "Es ist keine SL im Spiel. Mindestens ein SL muss eingeloggt sein, damit Spieler Datum/Zeit ändern können.",
-=======
-  "FSC.Warn.Calendar.NotGM": "Es ist kein SL im Spiel vorhanden, ein SL muss eingeloggt sein, damit Spieler das Datum/die Uhrzeit ändern können.",
->>>>>>> 5d591dbc
   "FSC.Error.Note.NoTitle": "Die Notiz muss einen Titel enthalten!",
   "FSC.Error.Note.RichText": "Bitte speichere den Editorinhalt.",
   "FSC.Error.Note.NoSelectedDay": "Kann Notiz nicht hinzufügen, es ist kein Tag ausgewählt.",
