--- conflicted
+++ resolved
@@ -14,9 +14,6 @@
   @import "control";
   @import "notes";
 }
-<<<<<<< HEAD
 @import "date-selector";
-=======
 
-@import "systems/wfrp4e";
->>>>>>> 40ab4b17
+@import "systems/wfrp4e";