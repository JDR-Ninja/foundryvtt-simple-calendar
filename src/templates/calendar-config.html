--- conflicted
+++ resolved
@@ -39,8 +39,6 @@
                     </div>
                     <p class="notes">{{localize 'FSC.Configuration.General.GameWorldTimeHelp'}}</p>
                 </div>
-<<<<<<< HEAD
-=======
                 {{#if (eq currentYear.gameSystem 'pf2e')}}
                 <div class="form-group">
                     <label for="scPF2ESync">{{localize 'FSC.Configuration.General.PF2ESync'}}</label>
@@ -93,7 +91,6 @@
                         <p class="hint">{{localize 'FSC.Configuration.General.PlayersChangeDateTimeHelp'}}</p>
                     </li>
                 </ul>
->>>>>>> 238fb8c4
             </div>
             {{#if (or importing.showCalendarWeather importing.showAboutTime)}}
             <div class="settings-group">
@@ -130,7 +127,6 @@
                     </div>
                     <p class="notes">{{localize 'FSC.Configuration.DefaultNoteVisibilityHint'}}</p>
                 </div>
-<<<<<<< HEAD
                 <div class="form-group">
                     <label for="scPlayersAddNotes">{{localize 'FSC.Configuration.General.PlayerAddNotes'}}</label>
                     <div class="form-fields">
@@ -145,8 +141,6 @@
                     </div>
                     <p class="notes">{{localize 'FSC.Configuration.General.PlayerReorderNotesHelp'}}</p>
                 </div>
-=======
->>>>>>> 238fb8c4
             </div>
         </div>
         <div class="tab year-settings" data-tab="yearSettings">
